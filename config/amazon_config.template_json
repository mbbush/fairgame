--- conflicted
+++ resolved
@@ -4,11 +4,7 @@
   "reserve_min_1": 10,
   "reserve_max_1": 15,
   "asin_list_2": ["B08HR7SV3M"],
-<<<<<<< HEAD
-  "reserve_min_2: 15,
-=======
   "reserve_min_2": 15,
->>>>>>> 09a333b3
   "reserve_max_2": 20,
   "amazon_website": "smile.amazon.com"
 }