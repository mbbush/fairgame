--- conflicted
+++ resolved
@@ -23,17 +23,12 @@
 aiohttp = "*"
 pyobjc = {version = "*", sys_platform = "== 'darwin'"}
 async-timeout = "*"
-<<<<<<< HEAD
-amazoncaptcha = "==0.3.10"
+amazoncaptcha = "==0.4.4"
 browser-cookie3 = "*"
 coloredlogs = "*"
-=======
-amazoncaptcha = "==0.4.4"
-browser-cookie3 = "*"
 apprise = "*"
 
 
 
 [requires]
-python_version = "3.8"
->>>>>>> a87d0b70
+python_version = "3.8"