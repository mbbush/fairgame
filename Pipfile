--- conflicted
+++ resolved
@@ -35,10 +35,7 @@
 packaging = "*"
 config = "*"
 lxml = "*"
-<<<<<<< HEAD
 selenium-wire="*"
-=======
->>>>>>> 2a47e33d
 
 [requires]
 python_version = "3.8"