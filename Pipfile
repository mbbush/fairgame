--- conflicted
+++ resolved
@@ -15,8 +15,5 @@
 furl = "*"
 twilio = "*"
 discord-webhook = "*"
-<<<<<<< HEAD
 pycryptodome = "==3.9.8"
-=======
-questionary = "*"
->>>>>>> b015bfb3
+questionary = "*"