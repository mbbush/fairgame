[[source]]
name = "pypi"
url = "https://pypi.org/simple"
verify_ssl = true

[dev-packages]
pyinstaller = "*"

[packages]
requests = "==2.24.0"
click = "*"
selenium = "*"
chromedriver-py = "==88.0.4324.96"
furl = "*"
twilio = "*"
discord-webhook = "*"
pycryptodome = "==3.9.8"
questionary = "*"
spinlog = "*"
slackclient = "*"
playsound = "*"
prompt_toolkit = "*"
aiohttp = "*"
pyobjc = { version = "*", sys_platform = "== 'darwin'" }
async-timeout = "*"
amazoncaptcha = "==0.4.4"
browser-cookie3 = "*"
coloredlogs = "*"
apprise = "*"
price-parser = "*"
pypresence = "==4.0.0"
pywin32 = { version = "*", sys_platform = "== 'win32'" }
psutil = "*"
stdiomask = "*"
packaging = "*"
config = "*"
lxml = "*"
<<<<<<< HEAD
selenium-wire="*"
=======
dnspython = "*"
>>>>>>> c4036f0f

[requires]
python_version = "3.8"<|MERGE_RESOLUTION|>--- conflicted
+++ resolved
@@ -35,11 +35,7 @@
 packaging = "*"
 config = "*"
 lxml = "*"
-<<<<<<< HEAD
-selenium-wire="*"
-=======
 dnspython = "*"
->>>>>>> c4036f0f
 
 [requires]
 python_version = "3.8"