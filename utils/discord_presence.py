--- conflicted
+++ resolved
@@ -15,13 +15,6 @@
     available = True
 except:
     pass
-
-<<<<<<< HEAD
-=======
-start_time = time.time()
-version = "0.4.3"
-
->>>>>>> 09a333b3
 
 def start_presence(status):
     if available:
