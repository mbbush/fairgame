--- conflicted
+++ resolved
@@ -41,13 +41,8 @@
 
 from notifications.notifications import NotificationHandler, TIME_FORMAT
 from utils.logger import log
-<<<<<<< HEAD
 from common.globalconfig import GlobalConfig
-from utils.version import is_latest, version, get_latest_version
-=======
-from common.globalconfig import GlobalConfig, AMAZON_CREDENTIAL_FILE
 from utils.version import is_latest, version
->>>>>>> 2a47e33d
 from stores.amazon import Amazon
 from stores.bestbuy import BestBuyHandler
 from stores.amazon_ajax import AmazonStoreHandler
@@ -361,11 +356,7 @@
     log.warning(f"FairGame PRE-RELEASE v{version}")
 else:
     log.warning(
-<<<<<<< HEAD
-        f"You are running FairGame v{version}, but the most recent version is v{get_latest_version}. "
-=======
         f"You are running FairGame v{version.release}, but the most recent version is v{version.get_latest_version()}. "
->>>>>>> 2a47e33d
         f"Consider upgrading "
     )
 
