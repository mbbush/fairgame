#      FairGame - Automated Purchasing Program
#      Copyright (C) 2021  Hari Nagarajan
#
#      This program is free software: you can redistribute it and/or modify
#      it under the terms of the GNU General Public License as published by
#      the Free Software Foundation, either version 3 of the License, or
#      (at your option) any later version.
#
#      This program is distributed in the hope that it will be useful,
#      but WITHOUT ANY WARRANTY; without even the implied warranty of
#      MERCHANTABILITY or FITNESS FOR A PARTICULAR PURPOSE.  See the
#      GNU General Public License for more details.
#
#      You should have received a copy of the GNU General Public License
#      along with this program.  If not, see <https://www.gnu.org/licenses/>.
#
#      The author may be contacted through the project's GitHub, at:
#      https://github.com/Hari-Nagarajan/fairgame

import os
import platform
import shutil
import time
from datetime import datetime
from functools import wraps
from pathlib import Path
from signal import SIGINT, signal

import click

from common.globalconfig import AMAZON_CREDENTIAL_FILE, GlobalConfig
from notifications.notifications import NotificationHandler, TIME_FORMAT
from stores.amazon import Amazon
from utils.logger import log
from utils.version import is_latest, version, get_latest_version

LICENSE_PATH = os.path.join(
    "cli",
    "license",
)


def get_folder_size(folder):
    return sizeof_fmt(sum(file.stat().st_size for file in Path(folder).rglob("*")))


def sizeof_fmt(num, suffix="B"):
    for unit in ["", "Ki", "Mi", "Gi", "Ti", "Pi", "Ei", "Zi"]:
        if abs(num) < 1024.0:
            return "%3.1f%s%s" % (num, unit, suffix)
        num /= 1024.0
    return "%.1f%s%s" % (num, "Yi", suffix)


# see https://docs.python.org/3/library/signal.html
def interrupt_handler(signal_num, frame):
    log.info(f"Caught the interrupt signal.  Exiting.")
    exit(0)


def notify_on_crash(func):
    @wraps(func)
    def decorator(*args, **kwargs):
        try:
            func(*args, **kwargs)
        except KeyboardInterrupt:
            pass
        else:
            notification_handler.send_notification(f"FairGame has crashed.")
            raise

    return decorator


@click.group()
def main():
    pass


# @click.command()
# @click.option(
#     "--gpu",
#     type=click.Choice(GPU_DISPLAY_NAMES, case_sensitive=False),
#     prompt="What GPU are you after?",
#     cls=QuestionaryOption,
# )
# @click.option(
#     "--locale",
#     type=click.Choice(CURRENCY_LOCALE_MAP.keys(), case_sensitive=False),
#     prompt="What locale shall we use?",
#     cls=QuestionaryOption,
# )
# @click.option("--test", is_flag=True)
# @click.option("--interval", type=int, default=5)
# @notify_on_crash
# def nvidia(gpu, locale, test, interval):
#     nv = NvidiaBuyer(
#         gpu,
#         notification_handler=notification_handler,
#         locale=locale,
#         test=test,
#         interval=interval,
#     )
#     nv.run_items()


@click.command()
@click.option("--no-image", is_flag=True, help="Do not load images")
@click.option("--headless", is_flag=True, help="Headless mode.")
@click.option(
    "--test",
    is_flag=True,
    help="Run the checkout flow, but do not actually purchase the item[s]",
)
@click.option(
    "--delay", type=float, default=3.0, help="Time to wait between checks for item[s]"
)
@click.option(
    "--checkshipping",
    is_flag=True,
    help="Factor shipping costs into reserve price and look for items with a shipping price",
)
@click.option(
    "--detailed",
    is_flag=True,
    help="Take more screenshots. !!!!!! This could cause you to miss checkouts !!!!!!",
)
@click.option(
    "--used",
    is_flag=True,
    help="Show used items in search listings.",
)
@click.option("--single-shot", is_flag=True, help="Quit after 1 successful purchase")
@click.option(
    "--no-screenshots",
    is_flag=True,
    help="Take NO screenshots, do not bother asking for help if you use this... Screenshots are the best tool we have for troubleshooting",
)
@click.option(
    "--disable-presence",
    is_flag=True,
    help="Disable Discord Rich Presence functionallity",
)
@click.option(
    "--disable-sound",
    is_flag=True,
    default=False,
    help="Disable local sounds.  Does not affect Apprise notification " "sounds.",
)
@click.option(
    "--slow-mode",
    is_flag=True,
    default=False,
    help="Uses normal page load strategy for selenium. Default is none",
)
@click.option(
    "--p",
    type=str,
    default=None,
    help="Pass in encryption file password as argument",
)
@click.option(
    "--log-stock-check",
    is_flag=True,
    default=False,
    help="writes stock check information to terminal and log",
)
@click.option(
    "--shipping-bypass",
    is_flag=True,
    default=False,
    help="Will attempt to click ship to address button. USE AT YOUR OWN RISK!",
)
@click.option(
    "--clean-profile",
    is_flag=True,
    default=False,
    help="Purge the user profile that Fairgame uses for browsing",
)
@click.option(
    "--clean-credentials",
    is_flag=True,
    default=False,
    help="Purge Amazon credentials and prompt for new credentials",
)
@click.option(
    "--captcha-wait",
    is_flag=True,
    default=False,
    help="Wait if captcha could not be solved. Only occurs if enters captcha handler during checkout.",
)
@notify_on_crash
def amazon(
    no_image,
    headless,
    test,
    delay,
    checkshipping,
    detailed,
    used,
    single_shot,
    no_screenshots,
    disable_presence,
    disable_sound,
    slow_mode,
    p,
    log_stock_check,
    shipping_bypass,
    clean_profile,
    clean_credentials,
    captcha_wait,
):
    notification_handler.sound_enabled = not disable_sound
    if not notification_handler.sound_enabled:
        log.info("Local sounds have been disabled.")

    if clean_profile and os.path.exists(global_config.get_browser_profile_path()):
        log.info(
            f"Removing existing profile at '{global_config.get_browser_profile_path()}'"
        )
        profile_size = get_folder_size(global_config.get_browser_profile_path())
        shutil.rmtree(global_config.get_browser_profile_path())
        log.info(f"Freed {profile_size}")

    if clean_credentials and os.path.exists(AMAZON_CREDENTIAL_FILE):
        log.info(f"Removing existing Amazon credentials from {AMAZON_CREDENTIAL_FILE}")
        os.remove(AMAZON_CREDENTIAL_FILE)

    amzn_obj = Amazon(
        headless=headless,
        notification_handler=notification_handler,
        checkshipping=checkshipping,
        detailed=detailed,
        used=used,
        single_shot=single_shot,
        no_screenshots=no_screenshots,
        disable_presence=disable_presence,
        slow_mode=slow_mode,
        no_image=no_image,
        encryption_pass=p,
        log_stock_check=log_stock_check,
        shipping_bypass=shipping_bypass,
<<<<<<< HEAD
        alt_offers=alt_offers,
        wait_on_captcha_fail=captcha_wait,
=======
        wait_on_captcha_fail=captcha_wait
>>>>>>> 0fc2a054
    )
    try:
        amzn_obj.run(delay=delay, test=test)
    except RuntimeError:
        del amzn_obj
        log.error("Exiting Program...")
        time.sleep(5)


@click.option(
    "--disable-sound",
    is_flag=True,
    default=False,
    help="Disable local sounds.  Does not affect Apprise notification " "sounds.",
)
@click.command()
def test_notifications(disable_sound):
    enabled_handlers = ", ".join(notification_handler.enabled_handlers)
    message_time = datetime.now().strftime(TIME_FORMAT)
    notification_handler.send_notification(
        f"Beep boop. This is a test notification from FairGame. Sent {message_time}."
    )
    log.info(f"A notification was sent to the following handlers: {enabled_handlers}")
    if not disable_sound:
        log.info("Testing notification sound...")
        notification_handler.play_notify_sound()
        time.sleep(2)  # Prevent audio overlap
        log.info("Testing alert sound...")
        notification_handler.play_alarm_sound()
        time.sleep(2)  # Prevent audio overlap
        log.info("Testing purchase sound...")
        notification_handler.play_purchase_sound()
    else:
        log.info("Local sounds disabled for this test.")

    # Give the notifications a chance to get out before we quit
    time.sleep(5)


@click.command()
@click.option("--w", is_flag=True)
@click.option("--c", is_flag=True)
def show(w, c):
    show_file = "show_c.txt"
    if w and c:
        print("Choose one option. Program Quitting")
        exit(0)
    elif w:
        show_file = "show_w.txt"
    elif c:
        show_file = "show_c.txt"
    else:
        print(
            "Option missing, you must include w or c with show argument. Program Quitting"
        )
        exit(0)

    if os.path.exists(LICENSE_PATH):

        with open(os.path.join(LICENSE_PATH, show_file)) as file:
            try:
                print(file.read())
            except FileNotFoundError:
                log.error("License File Missing. Quitting Program")
                exit(0)
    else:
        log.error("License File Missing. Quitting Program.")
        exit(0)


@click.command()
@click.option(
    "--domain",
    help="Specify the domain you want to find endpoints for (e.g. www.amazon.de, www.amazon.com, smile.amazon.com.",
)
def find_endpoints(domain):
    import dns.resolver

    if not domain:
        log.error("You must specify a domain to resolve for endpoints with --domain.")
        exit(0)
    log.info(f"Attempting to resolve '{domain}'")
    # Default
    my_resolver = dns.resolver.Resolver()
    try:
        resolved = my_resolver.resolve(domain)
        for rdata in resolved:
            log.info(f"Your computer resolves {domain} to {rdata.address}")
    except Exception as e:
        log.error(f"Failed to use local resolver due to: {e}")
        exit(1)

    # Find endpoints from various DNS servers
    endpoints, resolutions = resolve_domain(domain)
    log.info(
        f"{domain} resolves to at least {len(endpoints)} distinct IP addresses across {resolutions} lookups:"
    )
    endpoints = sorted(endpoints)
    for endpoint in endpoints:
        log.info(f" {endpoint}")

    return endpoints


def resolve_domain(domain):
    import dns.resolver

    public_dns_servers = global_config.get_fairgame_config().get("public_dns_servers")
    resolutions = 0
    endpoints = set()

    # Resolve the domain for each DNS server to find out how many end points we have
    for provider in public_dns_servers:
        # Provider is Google, Verisign, etc.
        log.info(f"Testing {provider}")
        for server in public_dns_servers[provider]:
            # Server is 8.8.8.8 or 1.1.1.1
            my_resolver = dns.resolver.Resolver()
            my_resolver.nameservers = [server]

            try:
                resolved = my_resolver.resolve(domain)
            except Exception as e:
                log.warning(
                    f"Unable to resolve using {provider} server {server} due to: {e}"
                )
                continue
            for rdata in resolved:
                ipv4_address = rdata.address
                endpoints.add(ipv4_address)
                resolutions += 1
                log.debug(f"{domain} resolves to {ipv4_address} via {server}")
    return endpoints, resolutions


@click.command()
@click.option(
    "--domain", help="Specify the domain you want to generate traceroute commands for."
)
def show_traceroutes(domain):
    if not domain:
        log.error("You must specify a domain to test routes using --domain.")
        exit(0)

    # Get the endpoints to test
    endpoints, resolutions = resolve_domain(domain=domain)

    if platform.system() == "Windows":
        trace_command = "tracert -d "
    else:
        trace_command = "traceroute -n "

    # Spitball test routes via Python's traceroute
    for endpoint in endpoints:
        log.info(f" {trace_command}{endpoint}")


# Register Signal Handler for Interrupt
signal(SIGINT, interrupt_handler)

main.add_command(amazon)
main.add_command(test_notifications)
main.add_command(show)
main.add_command(find_endpoints)
main.add_command(show_traceroutes)

# Global scope stuff here
if is_latest():
    log.info(f"FairGame v{version}")
elif version.is_prerelease:
    log.warning(f"FairGame PRE-RELEASE v{version}")
else:
    log.warning(
        f"You are running FairGame v{version}, but the most recent version is v{get_latest_version()}. "
        f"Consider upgrading "
    )

global_config = GlobalConfig()
notification_handler = NotificationHandler()<|MERGE_RESOLUTION|>--- conflicted
+++ resolved
@@ -240,12 +240,7 @@
         encryption_pass=p,
         log_stock_check=log_stock_check,
         shipping_bypass=shipping_bypass,
-<<<<<<< HEAD
-        alt_offers=alt_offers,
-        wait_on_captcha_fail=captcha_wait,
-=======
         wait_on_captcha_fail=captcha_wait
->>>>>>> 0fc2a054
     )
     try:
         amzn_obj.run(delay=delay, test=test)
