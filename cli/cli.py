from datetime import datetime
from functools import wraps
from signal import signal, SIGINT

import click

from cli.utils import QuestionaryOption
from notifications.notifications import NotificationHandler, TIME_FORMAT
from stores.amazon import Amazon
from stores.bestbuy import BestBuyHandler
from stores.nvidia import NvidiaBuyer, GPU_DISPLAY_NAMES, CURRENCY_LOCALE_MAP
from utils import selenium_utils
from utils.logger import log

notification_handler = NotificationHandler()


def handler(signal, frame):
    log.info("Caught the stop, exiting.")
    exit(0)


def notify_on_crash(func):
    @wraps(func)
    def decorator(*args, **kwargs):
        try:
            func(*args, **kwargs)
        except KeyboardInterrupt:
            pass
        except:
            notification_handler.send_notification(f"nvidia-bot has crashed.")
            raise

    return decorator


@click.group()
def main():
    pass


# @click.command()
# @click.option(
#     "--gpu",
#     type=click.Choice(GPU_DISPLAY_NAMES, case_sensitive=False),
#     prompt="What GPU are you after?",
#     cls=QuestionaryOption,
# )
# @click.option(
#     "--locale",
#     type=click.Choice(CURRENCY_LOCALE_MAP.keys(), case_sensitive=False),
#     prompt="What locale shall we use?",
#     cls=QuestionaryOption,
# )
# @click.option("--test", is_flag=True)
# @click.option("--interval", type=int, default=5)
# @notify_on_crash
# def nvidia(gpu, locale, test, interval):
#     nv = NvidiaBuyer(
#         gpu,
#         notification_handler=notification_handler,
#         locale=locale,
#         test=test,
#         interval=interval,
#     )
#     nv.run_items()


@click.command()
@click.option("--no-image", is_flag=True, help="Do no load images")
@click.option("--headless", is_flag=True)
<<<<<<< HEAD
@click.option("--test", is_flag=True)
@click.option("--delay", type=float, default=3.0)
@click.option("--checkshipping", is_flag=True)
@click.option("--random-delay", is_flag=True)
@notify_on_crash
def amazon(no_image, headless, test, delay, checkshipping, random_delay):
=======
@click.option(
    "--test",
    is_flag=True,
    help="Run the checkout flow, but do not actually purchase the item[s]",
)
@click.option(
    "--delay", type=float, default=3.0, help="Time to wait between checks for item[s]"
)
@click.option(
    "--checkshipping",
    is_flag=True,
    help="Factor shipping costs into reserve price and look for items with a shipping price",
)
@click.option(
    "--detailed",
    is_flag=True,
    help="Take more screenshots. !!!!!! This could cause you to miss checkouts !!!!!!",
)
@click.option(
    "--used",
    is_flag=True,
    help="Show used items in search listings.",
)
@notify_on_crash
def amazon(no_image, headless, test, delay, checkshipping, detailed, used):
>>>>>>> a696c8cf
    if no_image:
        selenium_utils.no_amazon_image()
    else:
        selenium_utils.yes_amazon_image()

    amzn_obj = Amazon(
        headless=headless,
        notification_handler=notification_handler,
        checkshipping=checkshipping,
<<<<<<< HEAD
        random_delay=random_delay,
=======
        detailed=detailed,
        used=used,
>>>>>>> a696c8cf
    )
    amzn_obj.run(delay=delay, test=test)


@click.command()
@click.option("--sku", type=str, required=True)
@click.option("--headless", is_flag=True)
@notify_on_crash
def bestbuy(sku, headless):
    bb = BestBuyHandler(
        sku, notification_handler=notification_handler, headless=headless
    )
    bb.run_item()


@click.command()
def test_notifications():
    enabled_handlers = ", ".join(notification_handler.get_enabled_handlers())
    time = datetime.now().strftime(TIME_FORMAT)
    notification_handler.send_notification(
        f"Beep boop. This is a test notification from Nvidia bot. Sent {time}."
    )
    log.info(f"A notification was sent to the following handlers: {enabled_handlers}")


signal(SIGINT, handler)

# main.add_command(nvidia)
main.add_command(amazon)
main.add_command(bestbuy)
main.add_command(test_notifications)<|MERGE_RESOLUTION|>--- conflicted
+++ resolved
@@ -69,14 +69,12 @@
 @click.command()
 @click.option("--no-image", is_flag=True, help="Do no load images")
 @click.option("--headless", is_flag=True)
-<<<<<<< HEAD
 @click.option("--test", is_flag=True)
 @click.option("--delay", type=float, default=3.0)
 @click.option("--checkshipping", is_flag=True)
 @click.option("--random-delay", is_flag=True)
 @notify_on_crash
 def amazon(no_image, headless, test, delay, checkshipping, random_delay):
-=======
 @click.option(
     "--test",
     is_flag=True,
@@ -102,7 +100,6 @@
 )
 @notify_on_crash
 def amazon(no_image, headless, test, delay, checkshipping, detailed, used):
->>>>>>> a696c8cf
     if no_image:
         selenium_utils.no_amazon_image()
     else:
@@ -112,12 +109,9 @@
         headless=headless,
         notification_handler=notification_handler,
         checkshipping=checkshipping,
-<<<<<<< HEAD
         random_delay=random_delay,
-=======
         detailed=detailed,
         used=used,
->>>>>>> a696c8cf
     )
     amzn_obj.run(delay=delay, test=test)
 
