#      FairGame - Automated Purchasing Program
#      Copyright (C) 2021  Hari Nagarajan
#
#      This program is free software: you can redistribute it and/or modify
#      it under the terms of the GNU General Public License as published by
#      the Free Software Foundation, either version 3 of the License, or
#      (at your option) any later version.
#
#      This program is distributed in the hope that it will be useful,
#      but WITHOUT ANY WARRANTY; without even the implied warranty of
#      MERCHANTABILITY or FITNESS FOR A PARTICULAR PURPOSE.  See the
#      GNU General Public License for more details.
#
#      You should have received a copy of the GNU General Public License
#      along with this program.  If not, see <https://www.gnu.org/licenses/>.
#
#      The author may be contacted through the project's GitHub, at:
#      https://github.com/Hari-Nagarajan/fairgame

import os
import platform
import shutil
import time
from datetime import datetime
from functools import wraps
from pathlib import Path
from signal import SIGINT, signal

import click

from common.globalconfig import AMAZON_CREDENTIAL_FILE, GlobalConfig
from notifications.notifications import NotificationHandler, TIME_FORMAT

from stores.amazon import Amazon
<<<<<<< HEAD
from stores.amazon_ajax import AmazonStoreHandler
from stores.bestbuy import BestBuyHandler
=======
>>>>>>> 30a33cdd
from utils.logger import log
from utils.version import is_latest, version

LICENSE_PATH = os.path.join(
    "cli",
    "license",
)


def get_folder_size(folder):
    return sizeof_fmt(sum(file.stat().st_size for file in Path(folder).rglob("*")))


def sizeof_fmt(num, suffix="B"):
    for unit in ["", "Ki", "Mi", "Gi", "Ti", "Pi", "Ei", "Zi"]:
        if abs(num) < 1024.0:
            return "%3.1f%s%s" % (num, unit, suffix)
        num /= 1024.0
    return "%.1f%s%s" % (num, "Yi", suffix)


# see https://docs.python.org/3/library/signal.html
def interrupt_handler(signal_num, frame):
    log.info(f"Caught the interrupt signal.  Exiting.")
    exit(0)


def notify_on_crash(func):
    @wraps(func)
    def decorator(*args, **kwargs):
        try:
            func(*args, **kwargs)
        except KeyboardInterrupt:
            pass
        else:
            notification_handler.send_notification(f"FairGame has crashed.")
            raise

    return decorator


@click.group()
def main():
    pass


# @click.command()
# @click.option(
#     "--gpu",
#     type=click.Choice(GPU_DISPLAY_NAMES, case_sensitive=False),
#     prompt="What GPU are you after?",
#     cls=QuestionaryOption,
# )
# @click.option(
#     "--locale",
#     type=click.Choice(CURRENCY_LOCALE_MAP.keys(), case_sensitive=False),
#     prompt="What locale shall we use?",
#     cls=QuestionaryOption,
# )
# @click.option("--test", is_flag=True)
# @click.option("--interval", type=int, default=5)
# @notify_on_crash
# def nvidia(gpu, locale, test, interval):
#     nv = NvidiaBuyer(
#         gpu,
#         notification_handler=notification_handler,
#         locale=locale,
#         test=test,
#         interval=interval,
#     )
#     nv.run_items()


@click.command()
@click.option("--no-image", is_flag=True, help="Do not load images")
@click.option("--headless", is_flag=True, help="Headless mode.")
@click.option(
    "--test",
    is_flag=True,
    help="Run the checkout flow, but do not actually purchase the item[s]",
)
@click.option(
    "--delay", type=float, default=3.0, help="Time to wait between checks for item[s]"
)
@click.option(
    "--checkshipping",
    is_flag=True,
    help="Factor shipping costs into reserve price and look for items with a shipping price",
)
@click.option(
    "--detailed",
    is_flag=True,
    help="Take more screenshots. !!!!!! This could cause you to miss checkouts !!!!!!",
)
@click.option(
    "--used",
    is_flag=True,
    help="Show used items in search listings.",
)
@click.option("--single-shot", is_flag=True, help="Quit after 1 successful purchase")
@click.option(
    "--no-screenshots",
    is_flag=True,
    help="Take NO screenshots, do not bother asking for help if you use this... Screenshots are the best tool we have for troubleshooting",
)
@click.option(
    "--disable-presence",
    is_flag=True,
    help="Disable Discord Rich Presence functionallity",
)
@click.option(
    "--disable-sound",
    is_flag=True,
    default=False,
    help="Disable local sounds.  Does not affect Apprise notification " "sounds.",
)
@click.option(
    "--slow-mode",
    is_flag=True,
    default=False,
    help="Uses normal page load strategy for selenium. Default is none",
)
@click.option(
    "--p",
    type=str,
    default=None,
    help="Pass in encryption file password as argument",
)
@click.option(
    "--log-stock-check",
    is_flag=True,
    default=False,
    help="writes stock check information to terminal and log",
)
@click.option(
    "--shipping-bypass",
    is_flag=True,
    default=False,
    help="Will attempt to click ship to address button. USE AT YOUR OWN RISK!",
)
@click.option(
    "--clean-profile",
    is_flag=True,
    default=False,
    help="Purge the user profile that Fairgame uses for browsing",
)
@click.option(
    "--clean-credentials",
    is_flag=True,
    default=False,
    help="Purge Amazon credentials and prompt for new credentials",
)
@click.option(
    "--alt-offers",
    is_flag=True,
    default=False,
    help="Directly hit the offers page.  Preferred, but deprecated by Amazon.",
)
@click.option(
    "--captcha-wait",
    is_flag=True,
    default=False,
    help="Wait if captcha could not be solved. Only occurs if enters captcha handler during checkout.",
)
@notify_on_crash
def amazon(
    no_image,
    headless,
    test,
    delay,
    checkshipping,
    detailed,
    used,
    single_shot,
    no_screenshots,
    disable_presence,
    disable_sound,
    slow_mode,
    p,
    log_stock_check,
    shipping_bypass,
    clean_profile,
    clean_credentials,
    alt_offers,
    captcha_wait,
):
    notification_handler.sound_enabled = not disable_sound
    if not notification_handler.sound_enabled:
        log.info("Local sounds have been disabled.")

    if clean_profile and os.path.exists(global_config.get_browser_profile_path()):
        log.info(
            f"Removing existing profile at '{global_config.get_browser_profile_path()}'"
        )
        profile_size = get_folder_size(global_config.get_browser_profile_path())
        shutil.rmtree(global_config.get_browser_profile_path())
        log.info(f"Freed {profile_size}")

    if clean_credentials and os.path.exists(AMAZON_CREDENTIAL_FILE):
        log.info(f"Removing existing Amazon credentials from {AMAZON_CREDENTIAL_FILE}")
        os.remove(AMAZON_CREDENTIAL_FILE)

    amzn_obj = Amazon(
        headless=headless,
        notification_handler=notification_handler,
        checkshipping=checkshipping,
        detailed=detailed,
        used=used,
        single_shot=single_shot,
        no_screenshots=no_screenshots,
        disable_presence=disable_presence,
        slow_mode=slow_mode,
        no_image=no_image,
        encryption_pass=p,
        log_stock_check=log_stock_check,
        shipping_bypass=shipping_bypass,
        alt_offers=alt_offers,
        wait_on_captcha_fail=captcha_wait
    )

    try:
        amzn_obj.run(delay=delay, test=test)
    except RuntimeError:
        del amzn_obj
        log.error("Exiting Program...")
        time.sleep(5)


<<<<<<< HEAD
@click.option(
    "--delay", type=float, default=3.0, help="Time to wait between checks for item[s]"
)
@click.option(
    "--test", is_flag=True, default=False, help="Test mode, will not purchase item"
)
@click.command()
def amazonajax(delay, test=False):
    log.warning(
        "Experimental test balloon.  Do not attempt to use.  Your computer could catch fire."
    )
    amazon_ajax_obj = AmazonStoreHandler(notification_handler)

    try:

        amazon_ajax_obj.run(delay=delay, test=test)
    except RuntimeError:
        del amazon_ajax_obj
        log.error("Exiting Program...")
        time.sleep(5)


@click.command()
@click.option("--sku", type=str, required=True)
@click.option("--headless", is_flag=True)
@notify_on_crash
def bestbuy(sku, headless):
    log.warning(
        "As stated in the documentation, Best Buy is deprecated due to their anti-bot measures for high demand items."
    )
    bb = BestBuyHandler(
        sku, notification_handler=notification_handler, headless=headless
    )
    bb.run_item()


=======
>>>>>>> 30a33cdd
@click.option(
    "--disable-sound",
    is_flag=True,
    default=False,
    help="Disable local sounds.  Does not affect Apprise notification " "sounds.",
)
@click.command()
def test_notifications(disable_sound):
    enabled_handlers = ", ".join(notification_handler.enabled_handlers)
    message_time = datetime.now().strftime(TIME_FORMAT)
    notification_handler.send_notification(
        f"Beep boop. This is a test notification from FairGame. Sent {message_time}."
    )
    log.info(f"A notification was sent to the following handlers: {enabled_handlers}")
    if not disable_sound:
        log.info("Testing notification sound...")
        notification_handler.play_notify_sound()
        time.sleep(2)  # Prevent audio overlap
        log.info("Testing alert sound...")
        notification_handler.play_alarm_sound()
        time.sleep(2)  # Prevent audio overlap
        log.info("Testing purchase sound...")
        notification_handler.play_purchase_sound()
    else:
        log.info("Local sounds disabled for this test.")

    # Give the notifications a chance to get out before we quit
    time.sleep(5)


@click.command()
@click.option("--w", is_flag=True)
@click.option("--c", is_flag=True)
def show(w, c):
    show_file = "show_c.txt"
    if w and c:
        print("Choose one option. Program Quitting")
        exit(0)
    elif w:
        show_file = "show_w.txt"
    elif c:
        show_file = "show_c.txt"
    else:
        print(
            "Option missing, you must include w or c with show argument. Program Quitting"
        )
        exit(0)

    if os.path.exists(LICENSE_PATH):

        with open(os.path.join(LICENSE_PATH, show_file)) as file:
            try:
                print(file.read())
            except FileNotFoundError:
                log.error("License File Missing. Quitting Program")
                exit(0)
    else:
        log.error("License File Missing. Quitting Program.")
        exit(0)


@click.command()
@click.option(
    "--domain",
    help="Specify the domain you want to find endpoints for (e.g. www.amazon.de, www.amazon.com, smile.amazon.com.",
)
def find_endpoints(domain):
    import dns.resolver

    if not domain:
        log.error("You must specify a domain to resolve for endpoints with --domain.")
        exit(0)
    log.info(f"Attempting to resolve '{domain}'")
    # Default
    my_resolver = dns.resolver.Resolver()
    try:
        resolved = my_resolver.resolve(domain)
        for rdata in resolved:
            log.info(f"Your computer resolves {domain} to {rdata.address}")
    except Exception as e:
        log.error(f"Failed to use local resolver due to: {e}")
        exit(1)

    # Find endpoints from various DNS servers
    endpoints, resolutions = resolve_domain(domain)
    log.info(
        f"{domain} resolves to at least {len(endpoints)} distinct IP addresses across {resolutions} lookups:"
    )
    endpoints = sorted(endpoints)
    for endpoint in endpoints:
        log.info(f" {endpoint}")

    return endpoints


def resolve_domain(domain):
    import dns.resolver

    public_dns_servers = global_config.get_fairgame_config().get("public_dns_servers")
    resolutions = 0
    endpoints = set()

    # Resolve the domain for each DNS server to find out how many end points we have
    for provider in public_dns_servers:
        # Provider is Google, Verisign, etc.
        log.info(f"Testing {provider}")
        for server in public_dns_servers[provider]:
            # Server is 8.8.8.8 or 1.1.1.1
            my_resolver = dns.resolver.Resolver()
            my_resolver.nameservers = [server]

            try:
                resolved = my_resolver.resolve(domain)
            except Exception as e:
                log.warning(
                    f"Unable to resolve using {provider} server {server} due to: {e}"
                )
                continue
            for rdata in resolved:
                ipv4_address = rdata.address
                endpoints.add(ipv4_address)
                resolutions += 1
                log.debug(f"{domain} resolves to {ipv4_address} via {server}")
    return endpoints, resolutions


@click.command()
@click.option(
    "--domain", help="Specify the domain you want to generate traceroute commands for."
)
def show_traceroutes(domain):
    if not domain:
        log.error("You must specify a domain to test routes using --domain.")
        exit(0)

    # Get the endpoints to test
    endpoints, resolutions = resolve_domain(domain=domain)

    if platform.system() == "Windows":
        trace_command = "tracert -d "
    else:
        trace_command = "traceroute -n "

    # Spitball test routes via Python's traceroute
    for endpoint in endpoints:
        log.info(f" {trace_command}{endpoint}")


# Register Signal Handler for Interrupt
signal(SIGINT, interrupt_handler)

main.add_command(amazon)
<<<<<<< HEAD
main.add_command(amazonajax)
main.add_command(bestbuy)
=======
>>>>>>> 30a33cdd
main.add_command(test_notifications)
main.add_command(show)
main.add_command(find_endpoints)
main.add_command(show_traceroutes)

# Global scope stuff here
if is_latest():
    log.info(f"FairGame v{version}")
elif version.is_prerelease:
    log.warning(f"FairGame PRE-RELEASE v{version}")
else:
    log.warning(
        f"You are running FairGame v{version.release}, but the most recent version is v{version.get_latest_version()}. "
        f"Consider upgrading "
    )

global_config = GlobalConfig()
notification_handler = NotificationHandler()<|MERGE_RESOLUTION|>--- conflicted
+++ resolved
@@ -32,11 +32,7 @@
 from notifications.notifications import NotificationHandler, TIME_FORMAT
 
 from stores.amazon import Amazon
-<<<<<<< HEAD
 from stores.amazon_ajax import AmazonStoreHandler
-from stores.bestbuy import BestBuyHandler
-=======
->>>>>>> 30a33cdd
 from utils.logger import log
 from utils.version import is_latest, version
 
@@ -265,7 +261,6 @@
         time.sleep(5)
 
 
-<<<<<<< HEAD
 @click.option(
     "--delay", type=float, default=3.0, help="Time to wait between checks for item[s]"
 )
@@ -288,22 +283,6 @@
         time.sleep(5)
 
 
-@click.command()
-@click.option("--sku", type=str, required=True)
-@click.option("--headless", is_flag=True)
-@notify_on_crash
-def bestbuy(sku, headless):
-    log.warning(
-        "As stated in the documentation, Best Buy is deprecated due to their anti-bot measures for high demand items."
-    )
-    bb = BestBuyHandler(
-        sku, notification_handler=notification_handler, headless=headless
-    )
-    bb.run_item()
-
-
-=======
->>>>>>> 30a33cdd
 @click.option(
     "--disable-sound",
     is_flag=True,
@@ -456,11 +435,7 @@
 signal(SIGINT, interrupt_handler)
 
 main.add_command(amazon)
-<<<<<<< HEAD
 main.add_command(amazonajax)
-main.add_command(bestbuy)
-=======
->>>>>>> 30a33cdd
 main.add_command(test_notifications)
 main.add_command(show)
 main.add_command(find_endpoints)
