#      FairGame - Automated Purchasing Program
#      Copyright (C) 2021  Hari Nagarajan
#
#      This program is free software: you can redistribute it and/or modify
#      it under the terms of the GNU General Public License as published by
#      the Free Software Foundation, either version 3 of the License, or
#      (at your option) any later version.
#
#      This program is distributed in the hope that it will be useful,
#      but WITHOUT ANY WARRANTY; without even the implied warranty of
#      MERCHANTABILITY or FITNESS FOR A PARTICULAR PURPOSE.  See the
#      GNU General Public License for more details.
#
#      You should have received a copy of the GNU General Public License
#      along with this program.  If not, see <https://www.gnu.org/licenses/>.
#
#      The author may be contacted through the project's GitHub, at:
#      https://github.com/Hari-Nagarajan/fairgame

import os
import platform
import shutil
import time
from datetime import datetime
from functools import wraps
from pathlib import Path
from signal import SIGINT, signal

import click

from common.globalconfig import AMAZON_CREDENTIAL_FILE, GlobalConfig
from notifications.notifications import NotificationHandler, TIME_FORMAT

from stores.amazon import Amazon
from stores.amazon_ajax import AmazonStoreHandler
from utils.logger import log
from utils.version import is_latest, version, get_latest_version

LICENSE_PATH = os.path.join(
    "cli",
    "license",
)


def get_folder_size(folder):
    return sizeof_fmt(sum(file.stat().st_size for file in Path(folder).rglob("*")))


def sizeof_fmt(num, suffix="B"):
    for unit in ["", "Ki", "Mi", "Gi", "Ti", "Pi", "Ei", "Zi"]:
        if abs(num) < 1024.0:
            return "%3.1f%s%s" % (num, unit, suffix)
        num /= 1024.0
    return "%.1f%s%s" % (num, "Yi", suffix)


# see https://docs.python.org/3/library/signal.html
def interrupt_handler(signal_num, frame):
    log.info(f"Caught the interrupt signal.  Exiting.")
    exit(0)


def notify_on_crash(func):
    @wraps(func)
    def decorator(*args, **kwargs):
        try:
            func(*args, **kwargs)
        except KeyboardInterrupt:
            pass
        else:
            notification_handler.send_notification(f"FairGame has crashed.")
            raise

    return decorator


@click.group()
def main():
    pass


# @click.command()
# @click.option(
#     "--gpu",
#     type=click.Choice(GPU_DISPLAY_NAMES, case_sensitive=False),
#     prompt="What GPU are you after?",
#     cls=QuestionaryOption,
# )
# @click.option(
#     "--locale",
#     type=click.Choice(CURRENCY_LOCALE_MAP.keys(), case_sensitive=False),
#     prompt="What locale shall we use?",
#     cls=QuestionaryOption,
# )
# @click.option("--test", is_flag=True)
# @click.option("--interval", type=int, default=5)
# @notify_on_crash
# def nvidia(gpu, locale, test, interval):
#     nv = NvidiaBuyer(
#         gpu,
#         notification_handler=notification_handler,
#         locale=locale,
#         test=test,
#         interval=interval,
#     )
#     nv.run_items()


@click.command()
@click.option("--no-image", is_flag=True, help="Do not load images")
@click.option("--headless", is_flag=True, help="Headless mode.")
@click.option("--disable-gpu", is_flag=True, help="Disable GPU acceleration.")
@click.option(
    "--test",
    is_flag=True,
    help="Run the checkout flow, but do not actually purchase the item[s]",
)
@click.option(
    "--delay", type=float, default=5.0, help="Time to wait between checks for item[s]"
)
@click.option(
    "--checkshipping",
    is_flag=True,
    help="Factor shipping costs into reserve price and look for items with a shipping price",
)
@click.option(
    "--detailed",
    is_flag=True,
    help="Take more screenshots. !!!!!! This could cause you to miss checkouts !!!!!!",
)
@click.option(
    "--used",
    is_flag=True,
    help="Show used items in search listings.",
)
@click.option("--single-shot", is_flag=True, help="Quit after 1 successful purchase")
@click.option(
    "--no-screenshots",
    is_flag=True,
    help="Take NO screenshots, do not bother asking for help if you use this... Screenshots are the best tool we have for troubleshooting",
)
@click.option(
    "--disable-presence",
    is_flag=True,
    help="Disable Discord Rich Presence functionallity",
)
@click.option(
    "--disable-sound",
    is_flag=True,
    default=False,
    help="Disable local sounds.  Does not affect Apprise notification " "sounds.",
)
@click.option(
    "--slow-mode",
    is_flag=True,
    default=False,
    help="Uses normal page load strategy for selenium. Default is none",
)
@click.option(
    "--p",
    type=str,
    default=None,
    help="Pass in encryption file password as argument",
)
@click.option(
    "--log-stock-check",
    is_flag=True,
    default=False,
    help="writes stock check information to terminal and log",
)
@click.option(
    "--shipping-bypass",
    is_flag=True,
    default=False,
    help="Will attempt to click ship to address button. USE AT YOUR OWN RISK!",
)
@click.option(
    "--clean-profile",
    is_flag=True,
    default=False,
    help="Purge the user profile that Fairgame uses for browsing",
)
@click.option(
    "--clean-credentials",
    is_flag=True,
    default=False,
    help="Purge Amazon credentials and prompt for new credentials",
)
@click.option(
    "--captcha-wait",
    is_flag=True,
    default=False,
    help="Wait if captcha could not be solved. Only occurs if enters captcha handler during checkout.",
)
@notify_on_crash
def amazon(
    no_image,
    headless,
    disable_gpu,
    test,
    delay,
    checkshipping,
    detailed,
    used,
    single_shot,
    no_screenshots,
    disable_presence,
    disable_sound,
    slow_mode,
    p,
    log_stock_check,
    shipping_bypass,
    clean_profile,
    clean_credentials,
    captcha_wait,
):
    notification_handler.sound_enabled = not disable_sound
    if not notification_handler.sound_enabled:
        log.info("Local sounds have been disabled.")

    if clean_profile and os.path.exists(global_config.get_browser_profile_path()):
        log.info(
            f"Removing existing profile at '{global_config.get_browser_profile_path()}'"
        )
        profile_size = get_folder_size(global_config.get_browser_profile_path())
        shutil.rmtree(global_config.get_browser_profile_path())
        log.info(f"Freed {profile_size}")

    if clean_credentials and os.path.exists(AMAZON_CREDENTIAL_FILE):
        log.info(f"Removing existing Amazon credentials from {AMAZON_CREDENTIAL_FILE}")
        os.remove(AMAZON_CREDENTIAL_FILE)

    amzn_obj = Amazon(
        headless=headless,
        disable_gpu=disable_gpu,
        notification_handler=notification_handler,
        checkshipping=checkshipping,
        detailed=detailed,
        used=used,
        single_shot=single_shot,
        no_screenshots=no_screenshots,
        disable_presence=disable_presence,
        slow_mode=slow_mode,
        no_image=no_image,
        encryption_pass=p,
        log_stock_check=log_stock_check,
        shipping_bypass=shipping_bypass,
<<<<<<< HEAD
        alt_offers=alt_offers,
=======
>>>>>>> f216722b
        wait_on_captcha_fail=captcha_wait,
    )

    try:
        amzn_obj.run(delay=delay, test=test)
    except RuntimeError:
        del amzn_obj
        log.error("Exiting Program...")
        time.sleep(5)


@click.command()
@click.option("--headless", is_flag=True, help="Headless mode.")
@click.option(
    "--test",
    is_flag=True,
    help="Run the checkout flow, but do not actually purchase the item[s]",
)
@click.option(
    "--delay", type=float, default=5.0, help="Time to wait between checks for item[s]"
)
@click.option(
    "--checkshipping",
    is_flag=True,
    help="Factor shipping costs into reserve price and look for items with a shipping price",
)
@click.option(
    "--detailed",
    is_flag=True,
    help="Take more screenshots. !!!!!! This could cause you to miss checkouts !!!!!!",
)
@click.option("--single-shot", is_flag=True, help="Quit after 1 successful purchase")
@click.option(
    "--no-screenshots",
    is_flag=True,
    help="Take NO screenshots, do not bother asking for help if you use this... Screenshots are the best tool we have for troubleshooting",
)
@click.option(
    "--disable-presence",
    is_flag=True,
    help="Disable Discord Rich Presence functionallity",
)
@click.option(
    "--disable-sound",
    is_flag=True,
    default=False,
    help="Disable local sounds.  Does not affect Apprise notification " "sounds.",
)
@click.option(
    "--slow-mode",
    is_flag=True,
    default=False,
    help="Uses normal page load strategy for selenium. Default is none",
)
@click.option(
    "--p",
    type=str,
    default=None,
    help="Pass in encryption file password as argument",
)
@click.option(
    "--log-stock-check",
    is_flag=True,
    default=False,
    help="writes stock check information to terminal and log",
)
@click.option(
    "--shipping-bypass",
    is_flag=True,
    default=False,
    help="Will attempt to click ship to address button. USE AT YOUR OWN RISK!",
)
@click.option(
    "--clean-profile",
    is_flag=True,
    default=False,
    help="Purge the user profile that Fairgame uses for browsing",
)
@click.option(
    "--clean-credentials",
    is_flag=True,
    default=False,
    help="Purge Amazon credentials and prompt for new credentials",
)
@click.option(
    "--captcha-wait",
    is_flag=True,
    default=False,
    help="Wait if captcha could not be solved. Only occurs if enters captcha handler during checkout.",
)
@notify_on_crash
def amazonajax(
    headless,
    test,
    delay,
    checkshipping,
    detailed,
    single_shot,
    no_screenshots,
    disable_presence,
    disable_sound,
    slow_mode,
    p,
    log_stock_check,
    shipping_bypass,
    clean_profile,
    clean_credentials,
    captcha_wait,
):
    log.warning(
        "Experimental test balloon.  Do not attempt to use.  Your computer could catch fire."
    )
    log.warning(
        "Do not ask for help running this in Discord. Code is work in progress and is likely broken in many places."
    )
    notification_handler.sound_enabled = not disable_sound
    if not notification_handler.sound_enabled:
        log.info("Local sounds have been disabled.")

    if clean_profile and os.path.exists(global_config.get_browser_profile_path()):
        log.info(
            f"Removing existing profile at '{global_config.get_browser_profile_path()}'"
        )
        profile_size = get_folder_size(global_config.get_browser_profile_path())
        shutil.rmtree(global_config.get_browser_profile_path())
        log.info(f"Freed {profile_size}")

    if clean_credentials and os.path.exists(AMAZON_CREDENTIAL_FILE):
        log.info(f"Removing existing Amazon credentials from {AMAZON_CREDENTIAL_FILE}")
        os.remove(AMAZON_CREDENTIAL_FILE)
    amazon_ajax_obj = AmazonStoreHandler(
        headless=headless,
        notification_handler=notification_handler,
        checkshipping=checkshipping,
        detailed=detailed,
        single_shot=single_shot,
        no_screenshots=no_screenshots,
        disable_presence=disable_presence,
        slow_mode=slow_mode,
        encryption_pass=p,
        log_stock_check=log_stock_check,
        shipping_bypass=shipping_bypass,
        wait_on_captcha_fail=captcha_wait,
    )

    try:

        amazon_ajax_obj.run(delay=delay, test=test)
    except RuntimeError:
        del amazon_ajax_obj
        log.error("Exiting Program...")
        time.sleep(5)


@click.option(
    "--disable-sound",
    is_flag=True,
    default=False,
    help="Disable local sounds.  Does not affect Apprise notification " "sounds.",
)
@click.command()
def test_notifications(disable_sound):
    enabled_handlers = ", ".join(notification_handler.enabled_handlers)
    message_time = datetime.now().strftime(TIME_FORMAT)
    notification_handler.send_notification(
        f"Beep boop. This is a test notification from FairGame. Sent {message_time}."
    )
    log.info(f"A notification was sent to the following handlers: {enabled_handlers}")
    if not disable_sound:
        log.info("Testing notification sound...")
        notification_handler.play_notify_sound()
        time.sleep(2)  # Prevent audio overlap
        log.info("Testing alert sound...")
        notification_handler.play_alarm_sound()
        time.sleep(2)  # Prevent audio overlap
        log.info("Testing purchase sound...")
        notification_handler.play_purchase_sound()
    else:
        log.info("Local sounds disabled for this test.")

    # Give the notifications a chance to get out before we quit
    time.sleep(5)


@click.command()
@click.option("--w", is_flag=True)
@click.option("--c", is_flag=True)
def show(w, c):
    show_file = "show_c.txt"
    if w and c:
        print("Choose one option. Program Quitting")
        exit(0)
    elif w:
        show_file = "show_w.txt"
    elif c:
        show_file = "show_c.txt"
    else:
        print(
            "Option missing, you must include w or c with show argument. Program Quitting"
        )
        exit(0)

    if os.path.exists(LICENSE_PATH):

        with open(os.path.join(LICENSE_PATH, show_file)) as file:
            try:
                print(file.read())
            except FileNotFoundError:
                log.error("License File Missing. Quitting Program")
                exit(0)
    else:
        log.error("License File Missing. Quitting Program.")
        exit(0)


@click.command()
@click.option(
    "--domain",
    help="Specify the domain you want to find endpoints for (e.g. www.amazon.de, www.amazon.com, smile.amazon.com.",
)
def find_endpoints(domain):
    import dns.resolver

    if not domain:
        log.error("You must specify a domain to resolve for endpoints with --domain.")
        exit(0)
    log.info(f"Attempting to resolve '{domain}'")
    # Default
    my_resolver = dns.resolver.Resolver()
    try:
        resolved = my_resolver.resolve(domain)
        for rdata in resolved:
            log.info(f"Your computer resolves {domain} to {rdata.address}")
    except Exception as e:
        log.error(f"Failed to use local resolver due to: {e}")
        exit(1)

    # Find endpoints from various DNS servers
    endpoints, resolutions = resolve_domain(domain)
    log.info(
        f"{domain} resolves to at least {len(endpoints)} distinct IP addresses across {resolutions} lookups:"
    )
    endpoints = sorted(endpoints)
    for endpoint in endpoints:
        log.info(f" {endpoint}")

    return endpoints


def resolve_domain(domain):
    import dns.resolver

    public_dns_servers = global_config.get_fairgame_config().get("public_dns_servers")
    resolutions = 0
    endpoints = set()

    # Resolve the domain for each DNS server to find out how many end points we have
    for provider in public_dns_servers:
        # Provider is Google, Verisign, etc.
        log.info(f"Testing {provider}")
        for server in public_dns_servers[provider]:
            # Server is 8.8.8.8 or 1.1.1.1
            my_resolver = dns.resolver.Resolver()
            my_resolver.nameservers = [server]

            try:
                resolved = my_resolver.resolve(domain)
            except Exception as e:
                log.warning(
                    f"Unable to resolve using {provider} server {server} due to: {e}"
                )
                continue
            for rdata in resolved:
                ipv4_address = rdata.address
                endpoints.add(ipv4_address)
                resolutions += 1
                log.debug(f"{domain} resolves to {ipv4_address} via {server}")
    return endpoints, resolutions


@click.command()
@click.option(
    "--domain", help="Specify the domain you want to generate traceroute commands for."
)
def show_traceroutes(domain):
    if not domain:
        log.error("You must specify a domain to test routes using --domain.")
        exit(0)

    # Get the endpoints to test
    endpoints, resolutions = resolve_domain(domain=domain)

    if platform.system() == "Windows":
        trace_command = "tracert -d "
    else:
        trace_command = "traceroute -n "

    # Spitball test routes via Python's traceroute
    for endpoint in endpoints:
        log.info(f" {trace_command}{endpoint}")


# Register Signal Handler for Interrupt
signal(SIGINT, interrupt_handler)

main.add_command(amazon)
main.add_command(amazonajax)
main.add_command(test_notifications)
main.add_command(show)
main.add_command(find_endpoints)
main.add_command(show_traceroutes)

# Global scope stuff here
if is_latest():
    log.info(f"FairGame v{version}")
elif version.is_prerelease:
    log.warning(f"FairGame PRE-RELEASE v{version}")
else:
    log.warning(
        f"You are running FairGame v{version}, but the most recent version is v{get_latest_version()}. "
        f"Consider upgrading "
    )

global_config = GlobalConfig()
notification_handler = NotificationHandler()<|MERGE_RESOLUTION|>--- conflicted
+++ resolved
@@ -245,10 +245,6 @@
         encryption_pass=p,
         log_stock_check=log_stock_check,
         shipping_bypass=shipping_bypass,
-<<<<<<< HEAD
-        alt_offers=alt_offers,
-=======
->>>>>>> f216722b
         wait_on_captcha_fail=captcha_wait,
     )
 
