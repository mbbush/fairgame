--- conflicted
+++ resolved
@@ -56,18 +56,13 @@
         # Load up the global configuration
         # See http://docs.red-dove.com/cfg/python.html#getting-started-with-cfg-in-python for how to use Config
         self.global_config = Cfg(GLOBAL_CONFIG_FILE)
-<<<<<<< HEAD
-        self.amazon_config = None
-=======
         self.fairgame_config = self.global_config.get("FAIRGAME")
         self.profile_path = None
         self.get_browser_profile_path()
->>>>>>> 2a47e33d
 
     def get_amazon_config(self):
         log.info("Initializing Amazon configuration...")
         # Load up all things Amazon
-<<<<<<< HEAD
         self.amazon_config = self.global_config["AMAZON"]
         return self.amazon_config
 
@@ -79,12 +74,6 @@
             self.amazon_config["username"],
             self.amazon_config["password"],
         ) = get_credentials(AMAZON_CREDENTIAL_FILE, encryption_pass)
-=======
-        amazon_config = self.global_config["AMAZON"]
-        amazon_config["username"], amazon_config["password"] = get_credentials(
-            AMAZON_CREDENTIAL_FILE, encryption_pass
-        )
-        return amazon_config
 
     def get_browser_profile_path(self):
         if not self.profile_path:
@@ -92,5 +81,4 @@
                 os.path.dirname(os.path.abspath("__file__")),
                 self.global_config["FAIRGAME"].get("profile_name", ".profile-amz"),
             )
-        return self.profile_path
->>>>>>> 2a47e33d
+        return self.profile_path