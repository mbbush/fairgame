--- conflicted
+++ resolved
@@ -190,13 +190,11 @@
         self.take_screenshots = not no_screenshots
         self.start_time = time.time()
         self.start_time_atc = 0
-<<<<<<< HEAD
         self.webdriver_child_pids = []
         self.driver = None
-=======
         self.refresh_delay = DEFAULT_REFRESH_DELAY
         self.testing = False
->>>>>>> a5e04b51
+
 
         presence.enabled = not disable_presence
         presence.start_presence()
@@ -785,7 +783,6 @@
         else:
             self.notification_handler.send_notification(message)
 
-<<<<<<< HEAD
     def get_webdriver_pids(self):
         pid = self.driver.service.process.pid
         driver_process = psutil.Process(pid)
@@ -814,7 +811,7 @@
             log.info(
                 "Failed to clean up after web driver.  Please manually close browser."
             )
-=======
+
     def show_config(self):
         log.info(f"{'='*50}")
         log.info(f"Starting Amazon ASIN Hunt for {len(self.asin_list)} Products with:")
@@ -841,8 +838,7 @@
                 f"--Looking for {len(asins)} ASINs between {self.reserve_min[idx]:.2f} and {self.reserve_max[idx]:.2f}"
             )
         log.info(f"{'='*50}")
->>>>>>> a5e04b51
-
+                 
 
 def get_timestamp_filename(name, extension):
     """Utility method to create a filename with a timestamp appended to the root and before
