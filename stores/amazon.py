import getpass
import json
import time
import os
import math
import re
from datetime import datetime
from price_parser import parse_price
import random

from amazoncaptcha import AmazonCaptcha
from chromedriver_py import binary_path  # this will get you the path variable
from furl import furl
from selenium import webdriver
from selenium.common import exceptions

# from selenium.common.exceptions import (
#     NoSuchElementException,
#     SessionNotCreatedException,
#     TimeoutException,
# )
from selenium.webdriver.common.keys import Keys
from selenium.webdriver.support.ui import WebDriverWait

from utils import selenium_utils
from utils.json_utils import InvalidAutoBuyConfigException
from utils.logger import log
from utils.selenium_utils import options, enable_headless, wait_for_element
from utils.encryption import create_encrypted_config, load_encrypted_config

AMAZON_URLS = {
    "BASE_URL": "https://{domain}/",
    "CART_URL": "https://{domain}/gp/aws/cart/add.html",
    "OFFER_URL": "https://{domain}/gp/offer-listing/",
}
CHECKOUT_URL = "https://{domain}/gp/cart/desktop/go-to-checkout.html/ref=ox_sc_proceed?partialCheckoutCart=1&isToBeGiftWrappedBefore=0&proceedToRetailCheckout=Proceed+to+checkout&proceedToCheckout=1&cartInitiateId={cart_id}"

AUTOBUY_CONFIG_PATH = "amazon_config.json"
CREDENTIAL_FILE = "amazon_credentials.json"

SIGN_IN_TEXT = [
    "Hello, Sign in",
    "Sign in",
    "Hola, Identifícate",
    "Bonjour, Identifiez-vous",
    "Ciao, Accedi",
    "Hallo, Anmelden",
    "Hallo, Inloggen",
]
SIGN_IN_TITLES = [
    "Amazon Sign In",
    "Amazon Sign-In",
    "Amazon Anmelden",
    "Iniciar sesión en Amazon",
    "Connexion Amazon",
    "Amazon Accedi",
    "Inloggen bij Amazon",
]
CAPTCHA_PAGE_TITLES = ["Robot Check"]
HOME_PAGE_TITLES = [
    "Amazon.com: Online Shopping for Electronics, Apparel, Computers, Books, DVDs & more",
    "AmazonSmile: You shop. Amazon gives.",
    "Amazon.ca: Low Prices – Fast Shipping – Millions of Items",
    "Amazon.co.uk: Low Prices in Electronics, Books, Sports Equipment & more",
    "Amazon.de: Low Prices in Electronics, Books, Sports Equipment & more",
    "Amazon.de: Günstige Preise für Elektronik & Foto, Filme, Musik, Bücher, Games, Spielzeug & mehr",
    "Amazon.es: compra online de electrónica, libros, deporte, hogar, moda y mucho más.",
    "Amazon.de: Günstige Preise für Elektronik & Foto, Filme, Musik, Bücher, Games, Spielzeug & mehr",
    "Amazon.fr : livres, DVD, jeux vidéo, musique, high-tech, informatique, jouets, vêtements, chaussures, sport, bricolage, maison, beauté, puériculture, épicerie et plus encore !",
    "Amazon.it: elettronica, libri, musica, fashion, videogiochi, DVD e tanto altro",
    "Amazon.nl: Groot aanbod, kleine prijzen in o.a. Elektronica, boeken, sport en meer",
]
SHOPING_CART_TITLES = [
    "Amazon.com Shopping Cart",
    "Amazon.ca Shopping Cart",
    "Amazon.co.uk Shopping Basket",
    "Amazon.de Basket",
    "Amazon.de Einkaufswagen",
    "Cesta de compra Amazon.es",
    "Amazon.fr Panier",
    "Carrello Amazon.it",
    "AmazonSmile Shopping Cart",
    "Amazon.nl-winkelwagen",
]
CHECKOUT_TITLES = [
    "Amazon.com Checkout",
    "Amazon.co.uk Checkout",
    "Place Your Order - Amazon.ca Checkout",
    "Place Your Order - Amazon.co.uk Checkout",
    "Amazon.de Checkout",
    "Place Your Order - Amazon.de Checkout",
    "Amazon.de - Bezahlvorgang",
    "Bestellung aufgeben - Amazon.de-Bezahlvorgang",
    "Place Your Order - Amazon.com Checkout",
    "Place Your Order - Amazon.com",
    "Tramitar pedido en Amazon.es",
    "Processus de paiement Amazon.com",
    "Confirmar pedido - Compra Amazon.es",
    "Passez votre commande - Processus de paiement Amazon.fr",
    "Ordina - Cassa Amazon.it",
    "AmazonSmile Checkout",
    "Plaats je bestelling - Amazon.nl-kassa",
    "Place Your Order - AmazonSmile Checkout",
    "Preparing your order",
]
ORDER_COMPLETE_TITLES = [
    "Amazon.com Thanks You",
    "Amazon.ca Thanks You",
    "AmazonSmile Thanks You",
    "Thank you",
    "Amazon.fr Merci",
    "Merci",
    "Amazon.es te da las gracias",
    "Amazon.fr vous remercie.",
    "Grazie da Amazon.it",
    "Hartelijk dank",
]
ADD_TO_CART_TITLES = [
    "Amazon.com: Please Confirm Your Action",
    "Amazon.de: Bitte bestätigen Sie Ihre Aktion",
    "Amazon.de: Please Confirm Your Action",
    "Amazon.es: confirma tu acción",
    "Amazon.com : Veuillez confirmer votre action",  # Careful, required non-breaking space after .com (&nbsp)
    "Amazon.it: confermare l'operazione",
    "AmazonSmile: Please Confirm Your Action",
    "",  # Amazon.nl has en empty title, sigh.
]
DOGGO_TITLES = ["Sorry! Something went wrong!"]
SHIPPING_ONLY_IF = "FREE Shipping on orders over"

# this is not non-US friendly
SHIPPING_ONLY_IF = "FREE Shipping on orders over"

TWOFA_TITLES = ["Two-Step Verification"]

PRIME_TITLES = ["Complete your Amazon Prime sign up"]

# OFFER_PAGE_TITLES = ["Amazon.com: Buying Choices:"]

BUTTON_XPATHS = [
    '//*[@id="submitOrderButtonId"]/span/input',
    '//*[@id="bottomSubmitOrderButtonId"]/span/input',
    '//*[@id="placeYourOrder"]/span/input',
]
# old xpaths, not sure these were needed for current work flow
# '//*[@id="orderSummaryPrimaryActionBtn"]',
# '//input[@name="placeYourOrder1"]',
# '//*[@id="hlb-ptc-btn-native"]',
# '//*[@id="sc-buy-box-ptc-button"]/span/input',


DEFAULT_MAX_CHECKOUT_LOOPS = 20
DEFAULT_MAX_PTC_TRIES = 3
DEFAULT_MAX_PYO_TRIES = 3
DEFAULT_MAX_ATC_TRIES = 3
DEFAULT_MAX_WEIRD_PAGE_DELAY = 5
DEFAULT_PAGE_WAIT_DELAY = 0.5  # also serves as minimum wait for randomized delays
DEFAULT_MAX_PAGE_WAIT_DELAY = 1.0  # used for random page wait delay
MAX_CHECKOUT_BUTTON_WAIT = 3  # integers only


class Amazon:
    def __init__(
        self,
        notification_handler,
        headless=False,
        checkshipping=False,
<<<<<<< HEAD
        random_delay=False,
=======
        detailed=False,
        used=False,
>>>>>>> a696c8cf
    ):
        self.notification_handler = notification_handler
        self.asin_list = []
        self.reserve = []
        self.checkshipping = checkshipping
<<<<<<< HEAD
        self.button_xpaths = BUTTON_XPATHS
        self.random_delay = random_delay
        if os.path.exists(CREDENTIAL_FILE):
            credential = load_encrypted_config(CREDENTIAL_FILE)
            self.username = credential["username"]
            self.password = credential["password"]
        else:
            log.info("No credential file found, let's make one")
            credential = self.await_credential_input()
            create_encrypted_config(credential, CREDENTIAL_FILE)

=======
        self.detailed = detailed
        self.used = used
>>>>>>> a696c8cf
        if os.path.exists(AUTOBUY_CONFIG_PATH):
            with open(AUTOBUY_CONFIG_PATH) as json_file:
                try:
                    config = json.load(json_file)
                    self.asin_groups = int(config["asin_groups"])
                    self.amazon_website = config.get(
                        "amazon_website", "smile.amazon.com"
                    )
                    for x in range(self.asin_groups):
                        self.asin_list.append(config[f"asin_list_{x + 1}"])
                        self.reserve.append(float(config[f"reserve_{x + 1}"]))
                    # assert isinstance(self.asin_list, list)
                except Exception:
                    log.error(
                        "amazon_config.json file not formatted properly: https://github.com/Hari-Nagarajan/nvidia-bot/wiki/Usage#json-configuration"
                    )
                    exit(0)
        else:
            log.error(
                "No config file found, see here on how to fix this: https://github.com/Hari-Nagarajan/nvidia-bot/wiki/Usage#json-configuration"
            )
            exit(0)

        if headless:
            enable_headless()

        # profile_amz = ".profile-amz"
        # # keep profile bloat in check
        # if os.path.isdir(profile_amz):
        #     os.remove(profile_amz)
        options.add_argument(f"user-data-dir=.profile-amz")

        try:
            self.driver = webdriver.Chrome(executable_path=binary_path, options=options)
            self.wait = WebDriverWait(self.driver, 10)
        except Exception as e:
            log.error(e)
            exit(1)

        for key in AMAZON_URLS.keys():
            AMAZON_URLS[key] = AMAZON_URLS[key].format(domain=self.amazon_website)

    @staticmethod
    def await_credential_input():
        username = input("Amazon login ID: ")
        password = getpass.getpass(prompt="Amazon Password: ")
        return {
            "username": username,
            "password": password,
        }

    def run(self, delay=3, test=False):
        self.driver.get(AMAZON_URLS["BASE_URL"])
        log.info("Waiting for home page.")
        self.handle_startup()
        if not self.is_logged_in():
            self.login()
        self.save_screenshot("Bot Logged in and Starting up")
        keep_going = True

        while keep_going:
            asin = self.run_asins(delay)
            # found something in stock and under reserve
            # initialize loop limiter variables
            self.try_to_checkout = True
            self.checkout_retry = 0
            self.order_retry = 0
            loop_iterations = 0
            while self.try_to_checkout:
                self.navigate_pages(test)
                # if successful after running navigate pages, remove the asin_list from the list
                if not self.try_to_checkout:
                    self.remove_asin_list(asin)
                # checkout loop limiters
                elif self.checkout_retry > DEFAULT_MAX_PTC_TRIES:
                    self.try_to_checkout = False
                elif self.order_retry > DEFAULT_MAX_PYO_TRIES:
                    if test:
                        self.remove_asin_list(asin)
                    self.try_to_checkout = False
                loop_iterations += 1
                if loop_iterations > DEFAULT_MAX_CHECKOUT_LOOPS:
                    self.try_to_checkout = False
            # if no items left it list, let loop end
            if not self.asin_list:
                keep_going = False

    def handle_startup(self):
        time.sleep(self.page_wait_delay())
        if self.is_logged_in():
            log.info("Already logged in")
        else:
            log.info("Lets log in.")

            is_smile = "smile" in AMAZON_URLS["BASE_URL"]
            xpath = (
                '//*[@id="ge-hello"]/div/span/a'
                if is_smile
                else '//*[@id="nav-link-accountList"]/div/span'
            )
            try:
                self.driver.find_element_by_xpath(xpath).click()
            except exceptions.NoSuchElementException:
                log.error("Log in button does not exist")
            log.info("Wait for Sign In page")
            time.sleep(self.page_wait_delay())

    def is_logged_in(self):
        try:
            text = self.driver.find_element_by_id("nav-link-accountList").text
            return not any(sign_in in text for sign_in in SIGN_IN_TEXT)
        except exceptions.NoSuchElementException:
            return False

    def login(self):

        try:
            log.info("Email")
            self.driver.find_element_by_xpath('//*[@id="ap_email"]').send_keys(
                self.username + Keys.RETURN
            )
        except exceptions.NoSuchElementException:
            log.info("Email not needed.")
            pass

        if self.driver.find_elements_by_xpath('//*[@id="auth-error-message-box"]'):
            log.error("Login failed, check your username in amazon_config.json")
            time.sleep(240)
            exit(1)

        log.info("Remember me checkbox")
        try:
            self.driver.find_element_by_xpath('//*[@name="rememberMe"]').click()
        except exceptions.NoSuchElementException:
            log.error("Remember me checkbox did not exist")

        log.info("Password")
        try:
            self.driver.find_element_by_xpath('//*[@id="ap_password"]').send_keys(
                self.password + Keys.RETURN
            )
        except exceptions.NoSuchElementException:
            log.error("Password entry box did not exist")

        time.sleep(self.page_wait_delay())
        if self.driver.title in TWOFA_TITLES:
            log.info("enter in your two-step verification code in browser")
            while self.driver.title in TWOFA_TITLES:
                time.sleep(DEFAULT_MAX_WEIRD_PAGE_DELAY)
        log.info(f"Logged in as {self.username}")

    def run_asins(self, delay):
        found_asin = False
        while not found_asin:
            for i in range(len(self.asin_list)):
                for asin in self.asin_list[i]:
                    if self.check_stock(asin, self.reserve[i]):
                        return asin
                    time.sleep(delay)

    def check_stock(self, asin, reserve, retry=0):
        if retry > DEFAULT_MAX_ATC_TRIES:
            log.info("max add to cart retries hit, returning to asin check")
            return False
        if self.checkshipping:
            if self.used:
                f = furl(AMAZON_URLS["OFFER_URL"] + asin)
            else:
                f = furl(AMAZON_URLS["OFFER_URL"] + asin + "/ref=olp_f_new&f_new=true")
        else:
            if self.used:
                f = furl(AMAZON_URLS["OFFER_URL"] + asin + "/f_freeShipping=on")
            else:
                f = furl(
                    AMAZON_URLS["OFFER_URL"]
                    + asin
                    + "/ref=olp_f_new&f_new=true&f_freeShipping=on"
                )
        try:
            self.driver.get(f.url)
            elements = self.driver.find_elements_by_xpath(
                '//*[@name="submit.addToCart"]'
            )
            prices = self.driver.find_elements_by_xpath(
                '//*[@class="a-size-large a-color-price olpOfferPrice a-text-bold"]'
            )
            shipping = self.driver.find_elements_by_xpath(
                '//*[@class="a-color-secondary"]'
            )
        except Exception as e:
            log.error(e)
            return None

        for i in range(len(elements)):
            price = parse_price(prices[i].text)
            if SHIPPING_ONLY_IF in shipping[i].text:
                ship_price = parse_price("0")
            else:
                ship_price = parse_price(shipping[i].text)
            ship_float = ship_price.amount
            price_float = price.amount
            if price_float is None:
                return False
            if ship_float is None or not self.checkshipping:
                ship_float = 0

            if (ship_float + price_float) <= reserve or math.isclose(
                (price_float + ship_float), reserve, abs_tol=0.01
            ):
                log.info("Item in stock and under reserve!")
                log.info("clicking add to cart")
                elements[i].click()
                time.sleep(self.page_wait_delay())
                if self.driver.title in SHOPING_CART_TITLES:
                    return True
                else:
                    log.info("did not add to cart, trying again")
                    log.debug(f"failed title was {self.driver.title}")
                    self.check_stock(asin=asin, reserve=reserve, retry=retry + 1)
        return False

    # search lists of asin lists, and remove the first list that matches provided asin
    def remove_asin_list(self, asin):
        for i in range(len(self.asin_list)):
            if asin in self.asin_list[i]:
                self.asin_list.pop(i)
                self.reserve.pop(i)
                break

    # checkout page navigator
    def navigate_pages(self, test):
        # delay to wait for page load
        time.sleep(self.page_wait_delay())

        title = self.driver.title
        if title in SIGN_IN_TITLES:
            self.login()
        elif title in CAPTCHA_PAGE_TITLES:
            self.handle_captcha()
        elif title in SHOPING_CART_TITLES:
            self.handle_cart()
        elif title in CHECKOUT_TITLES:
            self.handle_checkout(test)
        elif title in ORDER_COMPLETE_TITLES:
            self.handle_order_complete()
        elif title in PRIME_TITLES:
            self.handle_prime_signup()
        elif title in HOME_PAGE_TITLES:
            # if home page, something went wrong
            self.handle_home_page()
        elif title in DOGGO_TITLES:
            self.handle_doggos()
        else:
            log.error(
                f"{title} is not a known title, please create issue indicating the title with a screenshot of page"
            )
            self.save_screenshot("unknown-title")
            self.save_page_source("unknown-title")

    def handle_prime_signup(self):
        log.info("Prime offer page popped up, attempting to click No Thanks")
        button = None
        try:
            button = self.driver.find_element_by_xpath(
                '//*[@class="a-button a-button-base no-thanks-button"]'
            )
        except exceptions.NoSuchElementException:
            try:
                button = self.driver.find_element_by_xpath(
                    '//*[@class="a-button a-button-base prime-no-button"]'
                )
            except exceptions.NoSuchElementException:
                try:
                    button = self.driver.find_element_by_partial_link_text("No Thanks")
                except exceptions.NoSuchElementException:
                    log.error("could not find button")
                    log.info("check if PYO button hidden")
                    try:
                        button = self.driver.find_element_by_xpath(
                            '//*[@id="placeYourOrder"]/span/input'
                        )
                    except exceptions.NoSuchElementException:
                        self.save_page_source("prime-signup-error")
                        self.save_screenshot("prime-signup-error")
        if button:
            button.click()
        else:
            self.notification_handler.send_notification(
                "Prime offer page popped up, user intervention required"
            )
            time.sleep(DEFAULT_MAX_WEIRD_PAGE_DELAY)

    def handle_home_page(self):
        log.info("On home page, trying to get back to checkout")
        button = None
        try:
            button = self.driver.find_element_by_xpath('//*[@id="nav-cart"]')
        except exceptions.NoSuchElementException:
            log.info("Could not find cart button")
        if button:
            button.click()
        else:
            self.notification_handler.send_notification(
                "Could not click cart button, user intervention required"
            )
            time.sleep(DEFAULT_MAX_WEIRD_PAGE_DELAY)

    def handle_cart(self):
        log.info("clicking checkout.")
        try:
            self.driver.find_element_by_xpath('//*[@id="hlb-ptc-btn-native"]').click()
        except exceptions.NoSuchElementException:
            try:
                self.driver.find_element_by_xpath('//*[@id="hlb-ptc-btn"]').click()
            except exceptions.NoSuchElementException:
                log.error("couldn't find buttons to proceed to checkout")
                self.save_page_source("ptc-error")
                self.save_screenshot("ptc-error")
                log.info("Refreshing page to try again")
                self.driver.refresh()
                self.checkout_retry += 1

    def handle_checkout(self, test):
        previous_title = self.driver.title
        button = None
        for i in range(len(self.button_xpaths)):
            try:
                if (
                    self.driver.find_element_by_xpath(
                        self.button_xpaths[0]
                    ).is_displayed()
                    and self.driver.find_element_by_xpath(
                        self.button_xpaths[0]
                    ).is_enabled()
                ):
                    button = self.driver.find_element_by_xpath(self.button_xpaths[0])
            except exceptions.NoSuchElementException:
                log.debug(f"{self.button_xpaths[0]}, lets try a different one.")
            if button:
                if not test:
                    log.info(f"Clicking Button: {button.text}")
                    button.click()
                    j = 0
                    while (
                        self.driver.title == previous_title
                        or j < MAX_CHECKOUT_BUTTON_WAIT
                    ):
                        time.sleep(self.page_wait_delay())
                        j += 1
                    if self.driver.title != previous_title:
                        break
                    else:
                        log.info(
                            f"Button {self.button_xpaths[0]} didn't work, trying another one"
                        )
                else:
                    log.info(f"Found button {button.text}, but this is a test")
                    "will not try to complete order"
                    self.try_to_checkout = False
            self.button_xpaths.append(self.button_xpaths.pop(0))
            i += 1
        if not test and self.driver.title == previous_title:
            # Could not click button, refresh page and try again
            log.error("couldn't find buttons to proceed to checkout")
            self.save_page_source("ptc-error")
            self.save_screenshot("ptc-error")
            self.notification_handler.send_notification(
                "error in checkout, please check window"
            )
            log.info("Refreshing page to try again")
            self.driver.refresh()
            self.order_retry += 1

    def handle_order_complete(self):
        log.info("Order Placed.")
        self.save_screenshot("order-placed")
        self.try_to_checkout = False

    def handle_doggos(self):
        self.notification_handler.send_notification(
            "You got dogs, bot may not work correctly. Ending Checkout"
        )
        self.try_to_checkout = False

    def handle_captcha(self):
        # wait for captcha to load
        time.sleep(DEFAULT_MAX_WEIRD_PAGE_DELAY)
        try:
            if self.driver.find_element_by_xpath(
                '//form[@action="/errors/validateCaptcha"]'
            ):
                try:
                    log.info("Stuck on a captcha... Lets try to solve it.")
                    captcha = AmazonCaptcha.fromdriver(self.driver)
                    solution = captcha.solve()
                    log.info(f"The solution is: {solution}")
                    if solution == "Not solved":
                        log.info(
                            f"Failed to solve {captcha.image_link}, lets reload and get a new captcha."
                        )
                        self.driver.refresh()
                    else:
                        self.save_screenshot("captcha")
                        self.driver.find_element_by_xpath(
                            '//*[@id="captchacharacters"]'
                        ).send_keys(solution + Keys.RETURN)
                except Exception as e:
                    log.debug(e)
                    log.info("Error trying to solve captcha. Refresh and retry.")
                    self.driver.refresh()
        except exceptions.NoSuchElementException:
            log.error("captcha page does not contain captcha element")
            log.error("refreshing")
            self.driver.refresh()

    def save_screenshot(self, page):
        file_name = get_timestamp_filename("screenshot-" + page, ".png")

        if self.driver.save_screenshot(file_name):
            try:
                self.notification_handler.send_notification(page, file_name)
            except exceptions.TimeoutException:
                log.info("Timed out taking screenshot, trying to continue anyway")
                pass
            except Exception as e:
                log.error(f"Trying to recover from error: {e}")
                pass
        else:
            log.error("Error taking screenshot due to File I/O error")

    def save_page_source(self, page):
        """Saves DOM at the current state when called.  This includes state changes from DOM manipulation via JS"""
        file_name = get_timestamp_filename(page + "_source", "html")

        page_source = self.driver.page_source
        with open(file_name, "w", encoding="utf-8") as f:
            f.write(page_source)

    def page_wait_delay(self):
        if self.random_delay:
            return random.uniform(DEFAULT_PAGE_WAIT_DELAY, DEFAULT_MAX_PAGE_WAIT_DELAY)
        else:
<<<<<<< HEAD
            return DEFAULT_PAGE_WAIT_DELAY
=======
            if retry < 3:
                # log.info("Couldn't find button. Lets retry in a sec.")
                time.sleep(2)
                returnVal = self.finalize_order_button(test, retry + 1)
            else:
                log.info(
                    "Couldn't find button after 3 retries. Open a GH issue for this."
                )
                self.save_page_source("finalize-order-button-fail")
                self.save_screenshot("finalize-order-button-fail")
        return returnVal

    def wait_for_order_completed(self, test):
        if not test:
            try:
                self.check_if_captcha(self.wait_for_pages, ORDER_COMPLETE_TITLES)
            except:
                log.error("error during order completion")
                self.save_screenshot("order-failed")
                return False
        else:
            log.info(
                "This is a test, so we don't need to wait for the order completed page."
            )
        return True

    def checkout(self, test):
        log.info("Waiting for Cart Page")
        self.notification_handler.send_notification("Attempting to checkout")
        self.check_if_captcha(self.wait_for_pages, SHOPING_CART_TITLES)
        if self.detailed:
            self.save_screenshot("waiting-for-cart")

        try:  # This is fast.
            log.info("Quick redirect to checkout page")
            cart_initiate_id = self.driver.find_element_by_name("cartInitiateId")
            cart_initiate_id = cart_initiate_id.get_attribute("value")
            self.driver.get(
                CHECKOUT_URL.format(
                    domain=self.amazon_website, cart_id=cart_initiate_id
                )
            )
        except:
            log.info("clicking checkout.")
            try:
                self.driver.find_element_by_xpath(
                    '//*[@id="hlb-ptc-btn-native"]'
                ).click()
            except:
                self.save_screenshot("start-checkout-fail")
                log.info("Failed to checkout. Returning to stock check.")
                return False

        log.info("Waiting for Place Your Order Page")
        self.wait_for_pyo_page()

        log.info("Attempting to Finish checkout")
        if self.detailed:
            self.save_screenshot("finish-checkout")

        if not self.finalize_order_button(test):
            log.info("Failed to click finalize the order")
            if self.detailed:
                self.save_screenshot("finalize-fail")
            return False

        log.info("Waiting for Order completed page.")
        if not self.wait_for_order_completed(test):
            log.info("order not completed, going back to stock check")
            return False

        log.info("Order Placed.")
        self.save_screenshot("order-placed")
        return True
>>>>>>> a696c8cf


def get_timestamp_filename(name, extension):
    """Utility method to create a filename with a timestamp appended to the root and before
    the provided file extension"""
    now = datetime.now()
    date = now.strftime("%m-%d-%Y_%H_%M_%S")
    if extension.startswith("."):
        return name + "_" + date + extension
    else:
        return name + "_" + date + "." + extension<|MERGE_RESOLUTION|>--- conflicted
+++ resolved
@@ -165,20 +165,18 @@
         notification_handler,
         headless=False,
         checkshipping=False,
-<<<<<<< HEAD
         random_delay=False,
-=======
         detailed=False,
         used=False,
->>>>>>> a696c8cf
     ):
         self.notification_handler = notification_handler
         self.asin_list = []
         self.reserve = []
         self.checkshipping = checkshipping
-<<<<<<< HEAD
         self.button_xpaths = BUTTON_XPATHS
         self.random_delay = random_delay
+        self.detailed = detailed
+        self.used = used
         if os.path.exists(CREDENTIAL_FILE):
             credential = load_encrypted_config(CREDENTIAL_FILE)
             self.username = credential["username"]
@@ -188,10 +186,6 @@
             credential = self.await_credential_input()
             create_encrypted_config(credential, CREDENTIAL_FILE)
 
-=======
-        self.detailed = detailed
-        self.used = used
->>>>>>> a696c8cf
         if os.path.exists(AUTOBUY_CONFIG_PATH):
             with open(AUTOBUY_CONFIG_PATH) as json_file:
                 try:
@@ -634,9 +628,7 @@
         if self.random_delay:
             return random.uniform(DEFAULT_PAGE_WAIT_DELAY, DEFAULT_MAX_PAGE_WAIT_DELAY)
         else:
-<<<<<<< HEAD
             return DEFAULT_PAGE_WAIT_DELAY
-=======
             if retry < 3:
                 # log.info("Couldn't find button. Lets retry in a sec.")
                 time.sleep(2)
@@ -711,8 +703,6 @@
         log.info("Order Placed.")
         self.save_screenshot("order-placed")
         return True
->>>>>>> a696c8cf
-
 
 def get_timestamp_filename(name, extension):
     """Utility method to create a filename with a timestamp appended to the root and before
