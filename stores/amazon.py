import json
import math
import os
import random
import time
from datetime import datetime

import stdiomask
from amazoncaptcha import AmazonCaptcha
from chromedriver_py import binary_path  # this will get you the path variable
from furl import furl
from price_parser import parse_price
from selenium import webdriver
from selenium.common import exceptions
from selenium.webdriver.common.keys import Keys
from selenium.webdriver.support.ui import WebDriverWait

from utils.debugger import debug
from utils.discord_presence import searching_update, buy_update
from utils.encryption import create_encrypted_config, load_encrypted_config
from utils.logger import log
from utils.selenium_utils import options, enable_headless
from utils.version import version

AMAZON_URLS = {
    "BASE_URL": "https://{domain}/",
    "OFFER_URL": "https://{domain}/gp/offer-listing/",
}
CHECKOUT_URL = "https://{domain}/gp/cart/desktop/go-to-checkout.html/ref=ox_sc_proceed?partialCheckoutCart=1&isToBeGiftWrappedBefore=0&proceedToRetailCheckout=Proceed+to+checkout&proceedToCheckout=1&cartInitiateId={cart_id}"

AUTOBUY_CONFIG_PATH = "config/amazon_config.json"
CREDENTIAL_FILE = "config/amazon_credentials.json"

SIGN_IN_TEXT = [
    "Hello, Sign in",
    "Sign in",
    "Hola, Identifícate",
    "Bonjour, Identifiez-vous",
    "Ciao, Accedi",
    "Hallo, Anmelden",
    "Hallo, Inloggen",
]
SIGN_IN_TITLES = [
    "Amazon Sign In",
    "Amazon Sign-In",
    "Amazon Anmelden",
    "Iniciar sesión en Amazon",
    "Connexion Amazon",
    "Amazon Accedi",
    "Inloggen bij Amazon",
]
CAPTCHA_PAGE_TITLES = ["Robot Check"]
HOME_PAGE_TITLES = [
    "Amazon.com: Online Shopping for Electronics, Apparel, Computers, Books, DVDs & more",
    "AmazonSmile: You shop. Amazon gives.",
    "Amazon.ca: Low Prices – Fast Shipping – Millions of Items",
    "Amazon.co.uk: Low Prices in Electronics, Books, Sports Equipment & more",
    "Amazon.de: Low Prices in Electronics, Books, Sports Equipment & more",
    "Amazon.de: Günstige Preise für Elektronik & Foto, Filme, Musik, Bücher, Games, Spielzeug & mehr",
    "Amazon.es: compra online de electrónica, libros, deporte, hogar, moda y mucho más.",
    "Amazon.de: Günstige Preise für Elektronik & Foto, Filme, Musik, Bücher, Games, Spielzeug & mehr",
    "Amazon.fr : livres, DVD, jeux vidéo, musique, high-tech, informatique, jouets, vêtements, chaussures, sport, bricolage, maison, beauté, puériculture, épicerie et plus encore !",
    "Amazon.it: elettronica, libri, musica, fashion, videogiochi, DVD e tanto altro",
    "Amazon.nl: Groot aanbod, kleine prijzen in o.a. Elektronica, boeken, sport en meer",
]
SHOPING_CART_TITLES = [
    "Amazon.com Shopping Cart",
    "Amazon.ca Shopping Cart",
    "Amazon.co.uk Shopping Basket",
    "Amazon.de Basket",
    "Amazon.de Einkaufswagen",
    "Cesta de compra Amazon.es",
    "Amazon.fr Panier",
    "Carrello Amazon.it",
    "AmazonSmile Shopping Cart",
    "Amazon.nl-winkelwagen",
]
CHECKOUT_TITLES = [
    "Amazon.com Checkout",
    "Amazon.co.uk Checkout",
    "Place Your Order - Amazon.ca Checkout",
    "Place Your Order - Amazon.co.uk Checkout",
    "Amazon.de Checkout",
    "Place Your Order - Amazon.de Checkout",
    "Amazon.de - Bezahlvorgang",
    "Bestellung aufgeben - Amazon.de-Bezahlvorgang",
    "Place Your Order - Amazon.com Checkout",
    "Place Your Order - Amazon.com",
    "Tramitar pedido en Amazon.es",
    "Processus de paiement Amazon.com",
    "Confirmar pedido - Compra Amazon.es",
    "Passez votre commande - Processus de paiement Amazon.fr",
    "Ordina - Cassa Amazon.it",
    "AmazonSmile Checkout",
    "Plaats je bestelling - Amazon.nl-kassa",
    "Place Your Order - AmazonSmile Checkout",
    "Preparing your order",
]
ORDER_COMPLETE_TITLES = [
    "Amazon.com Thanks You",
    "Amazon.ca Thanks You",
    "AmazonSmile Thanks You",
    "Thank you",
    "Amazon.fr Merci",
    "Merci",
    "Amazon.es te da las gracias",
    "Amazon.fr vous remercie.",
    "Grazie da Amazon.it",
    "Hartelijk dank",
]
ADD_TO_CART_TITLES = [
    "Amazon.com: Please Confirm Your Action",
    "Amazon.de: Bitte bestätigen Sie Ihre Aktion",
    "Amazon.de: Please Confirm Your Action",
    "Amazon.es: confirma tu acción",
    "Amazon.com : Veuillez confirmer votre action",  # Careful, required non-breaking space after .com (&nbsp)
    "Amazon.it: confermare l'operazione",
    "AmazonSmile: Please Confirm Your Action",
    "",  # Amazon.nl has en empty title, sigh.
]
DOGGO_TITLES = ["Sorry! Something went wrong!"]

# this is not non-US friendly
SHIPPING_ONLY_IF = "FREE Shipping on orders over"

TWOFA_TITLES = ["Two-Step Verification"]

PRIME_TITLES = ["Complete your Amazon Prime sign up"]

# OFFER_PAGE_TITLES = ["Amazon.com: Buying Choices:"]

BUTTON_XPATHS = [
    '//*[@id="submitOrderButtonId"]/span/input',
    '//*[@id="bottomSubmitOrderButtonId"]/span/input',
    '//*[@id="placeYourOrder"]/span/input',
]
# old xpaths, not sure these were needed for current work flow
# '//*[@id="orderSummaryPrimaryActionBtn"]',
# '//input[@name="placeYourOrder1"]',
# '//*[@id="hlb-ptc-btn-native"]',
# '//*[@id="sc-buy-box-ptc-button"]/span/input',
# '//*[@id="buy-now-button"]',


DEFAULT_MAX_CHECKOUT_LOOPS = 20
DEFAULT_MAX_PTC_TRIES = 3
DEFAULT_MAX_PYO_TRIES = 3
DEFAULT_MAX_ATC_TRIES = 3
DEFAULT_MAX_WEIRD_PAGE_DELAY = 5
DEFAULT_PAGE_WAIT_DELAY = 0.5  # also serves as minimum wait for randomized delays
DEFAULT_MAX_PAGE_WAIT_DELAY = 1.0  # used for random page wait delay
MAX_CHECKOUT_BUTTON_WAIT = 3  # integers only


class Amazon:
    def __init__(
        self,
        notification_handler,
        headless=False,
        checkshipping=False,
        random_delay=False,
        detailed=False,
        used=False,
        single_shot=False,
        no_screenshots=False,
        disable_presence=False,
    ):
        self.notification_handler = notification_handler
        self.asin_list = []
        self.reserve_min = []
        self.reserve_max = []
        self.checkshipping = checkshipping
        self.button_xpaths = BUTTON_XPATHS
        self.random_delay = random_delay
        self.detailed = detailed
        self.used = used
        self.single_shot = single_shot
        self.disable_presence = disable_presence
        self.take_screenshots = not no_screenshots
        self.start_time = time.time()
        self.start_time_atc = 0

        if not self.disable_presence:
            try:
                status = "Spinning up"
                start_presence(status)
            except:
                pass

        # Create necessary sub-directories if they don't exist
        if not os.path.exists("screenshots"):
            try:
                os.makedirs("screenshots")
            except:
                raise

        if not os.path.exists("html_saves"):
            try:
                os.makedirs("html_saves")
            except:
                raise

        if os.path.exists(CREDENTIAL_FILE):
            credential = load_encrypted_config(CREDENTIAL_FILE)
            self.username = credential["username"]
            self.password = credential["password"]
        else:
            log.info("No credential file found, let's make one")
            credential = self.await_credential_input()
            create_encrypted_config(credential, CREDENTIAL_FILE)
            self.username = credential["username"]
            self.password = credential["password"]

        if os.path.exists(AUTOBUY_CONFIG_PATH):
            with open(AUTOBUY_CONFIG_PATH) as json_file:
                try:
                    config = json.load(json_file)
                    self.asin_groups = int(config["asin_groups"])
                    self.amazon_website = config.get(
                        "amazon_website", "smile.amazon.com"
                    )
                    for x in range(self.asin_groups):
                        self.asin_list.append(config[f"asin_list_{x + 1}"])
                        self.reserve_min.append(float(config[f"reserve_min_{x + 1}"]))
                        self.reserve_max.append(float(config[f"reserve_max_{x + 1}"]))
                    # assert isinstance(self.asin_list, list)
                except Exception as e:
                    log.error(e)
                    log.error(
                        "amazon_config.json file not formatted properly: https://github.com/Hari-Nagarajan/fairgame/wiki/Usage#json-configuration"
                    )
                    exit(0)
        else:
            log.error(
                "No config file found, see here on how to fix this: https://github.com/Hari-Nagarajan/fairgame/wiki/Usage#json-configuration"
            )
            exit(0)

        if headless:
            enable_headless()

        # profile_amz = ".profile-amz"
        # # keep profile bloat in check
        # if os.path.isdir(profile_amz):
        #     os.remove(profile_amz)
        options.add_argument(f"user-data-dir=.profile-amz")

        try:
            self.driver = webdriver.Chrome(executable_path=binary_path, options=options)
            self.wait = WebDriverWait(self.driver, 10)
        except Exception as e:
            log.error(e)
            exit(1)

        for key in AMAZON_URLS.keys():
            AMAZON_URLS[key] = AMAZON_URLS[key].format(domain=self.amazon_website)

    @staticmethod
    def await_credential_input():
        username = input("Amazon login ID: ")
        password = stdiomask.getpass(prompt="Amazon Password: ")
        return {
            "username": username,
            "password": password,
        }

    def run(self, delay=3, test=False):
        log.info("Waiting for home page.")
        while True:
            try:
                self.driver.get(AMAZON_URLS["BASE_URL"])
                break
            except Exception:
                log.error("We didnt break out of the run() loop, in the exception now.")
                pass
        self.handle_startup()
        if not self.is_logged_in():
            self.login()
        self.send_notification(
            "Bot Logged in and Starting up", "Start-Up", self.take_screenshots
        )

        keep_going = True

        log.info("Checking stock for items.")

        while keep_going:
            asin = self.run_asins(delay)
            # found something in stock and under reserve
            # initialize loop limiter variables
            self.try_to_checkout = True
            self.checkout_retry = 0
            self.order_retry = 0
            loop_iterations = 0
            while self.try_to_checkout:
                self.navigate_pages(test)
                # if successful after running navigate pages, remove the asin_list from the list
                if not self.try_to_checkout and not self.single_shot:
                    self.remove_asin_list(asin)
                # checkout loop limiters
                elif self.checkout_retry > DEFAULT_MAX_PTC_TRIES:
                    self.try_to_checkout = False
                elif self.order_retry > DEFAULT_MAX_PYO_TRIES:
                    if test:
                        self.remove_asin_list(asin)
                    self.try_to_checkout = False
                loop_iterations += 1
                if loop_iterations > DEFAULT_MAX_CHECKOUT_LOOPS:
                    self.try_to_checkout = False
            # if no items left it list, let loop end
            if not self.asin_list:
                keep_going = False
        runtime = time.time() - self.start_time
        log.info(f"FairGame bot ran for {runtime} seconds.")

    @debug
    def handle_startup(self):
        time.sleep(self.page_wait_delay())
        if self.is_logged_in():
            log.info("Already logged in")
        else:
            log.info("Lets log in.")

            is_smile = "smile" in AMAZON_URLS["BASE_URL"]
            xpath = (
                '//*[@id="ge-hello"]/div/span/a'
                if is_smile
                else '//*[@id="nav-link-accountList"]/div/span'
            )
            try:
                self.driver.find_element_by_xpath(xpath).click()
            except exceptions.NoSuchElementException:
                log.error("Log in button does not exist")
            log.info("Wait for Sign In page")
            time.sleep(self.page_wait_delay())

    @debug
    def is_logged_in(self):
        try:
            text = self.driver.find_element_by_id("nav-link-accountList").text
            return not any(sign_in in text for sign_in in SIGN_IN_TEXT)
        except exceptions.NoSuchElementException:
            return False

    @debug
    def login(self):

        try:
            log.info("Email")
            self.driver.find_element_by_xpath('//*[@id="ap_email"]').send_keys(
                self.username + Keys.RETURN
            )
        except exceptions.NoSuchElementException:
            log.info("Email not needed.")
            pass

        if self.driver.find_elements_by_xpath('//*[@id="auth-error-message-box"]'):
            log.error("Login failed, check your username in amazon_config.json")
            time.sleep(240)
            exit(1)

        log.info("Remember me checkbox")
        try:
            self.driver.find_element_by_xpath('//*[@name="rememberMe"]').click()
        except exceptions.NoSuchElementException:
            log.error("Remember me checkbox did not exist")

        log.info("Password")
        try:
            self.driver.find_element_by_xpath('//*[@id="ap_password"]').send_keys(
                self.password + Keys.RETURN
            )
        except exceptions.NoSuchElementException:
            log.error("Password entry box did not exist")

        time.sleep(self.page_wait_delay())
        if self.driver.title in TWOFA_TITLES:
            log.info("enter in your two-step verification code in browser")
            while self.driver.title in TWOFA_TITLES:
                time.sleep(DEFAULT_MAX_WEIRD_PAGE_DELAY)
        log.info(f"Logged in as {self.username}")

    @debug
    def run_asins(self, delay):
        found_asin = False
        while not found_asin:
            for i in range(len(self.asin_list)):
                for asin in self.asin_list[i]:
                    if self.check_stock(asin, self.reserve_min[i], self.reserve_max[i]):
                        return asin
                    time.sleep(delay)

    @debug
    def check_stock(self, asin, reserve_min, reserve_max, retry=0):
        if retry > DEFAULT_MAX_ATC_TRIES:
            log.info("max add to cart retries hit, returning to asin check")
            return False
        if self.checkshipping:
            if self.used:
                f = furl(AMAZON_URLS["OFFER_URL"] + asin)
            else:
                f = furl(AMAZON_URLS["OFFER_URL"] + asin + "/ref=olp_f_new&f_new=true")
        else:
            if self.used:
                f = furl(AMAZON_URLS["OFFER_URL"] + asin + "/f_freeShipping=on")
            else:
                f = furl(
                    AMAZON_URLS["OFFER_URL"]
                    + asin
                    + "/ref=olp_f_new&f_new=true&f_freeShipping=on"
                )
        try:
            while True:
                try:
<<<<<<< HEAD
                    if not self.disable_presence:
                        try:
                            searching_update()
                        except:
                            pass
=======
                    try:
                        searching_update(version)
                    except:
                        pass
>>>>>>> f41272a9
                    self.driver.get(f.url)
                    break
                except Exception:
                    log.error("Failed to get the URL, were in the exception now.")
                    time.sleep(3)
                    pass
            elements = self.driver.find_elements_by_xpath(
                '//*[@name="submit.addToCart"]'
            )
            prices = self.driver.find_elements_by_xpath(
                '//*[@class="a-size-large a-color-price olpOfferPrice a-text-bold"]'
            )
            shipping = self.driver.find_elements_by_xpath(
                '//*[@class="a-color-secondary"]'
            )
        except Exception as e:
            log.error(e)
            return None

        in_stock = False
        for i in range(len(elements)):
            price = parse_price(prices[i].text)
            if SHIPPING_ONLY_IF in shipping[i].text:
                ship_price = parse_price("0")
            else:
                ship_price = parse_price(shipping[i].text)
            ship_float = ship_price.amount
            price_float = price.amount
            if price_float is None:
                return False
            if ship_float is None or not self.checkshipping:
                ship_float = 0

            if (
                (ship_float + price_float) <= reserve_max
                or math.isclose((price_float + ship_float), reserve_max, abs_tol=0.01)
            ) and (
                (ship_float + price_float) >= reserve_min
                or math.isclose((price_float + ship_float), reserve_min, abs_tol=0.01)
            ):
                log.info("Item in stock and in reserve range!")
                log.info("clicking add to cart")
<<<<<<< HEAD
                if not self.disable_presence:
                    try:
                        buy_update()
                    except:
                        pass
=======
                try:
                    buy_update(version)
                except:
                    pass
>>>>>>> f41272a9
                elements[i].click()
                time.sleep(self.page_wait_delay())
                if self.driver.title in SHOPING_CART_TITLES:
                    return True
                else:
                    log.info("did not add to cart, trying again")
                    log.debug(f"failed title was {self.driver.title}")
                    self.send_notification(
                        "Failed Add to Cart", "failed-atc", self.take_screenshots
                    )
                    self.save_page_source("failed-atc")
                    in_stock = self.check_stock(
                        asin=asin,
                        reserve_max=reserve_max,
                        reserve_min=reserve_min,
                        retry=retry + 1,
                    )
        return in_stock

    # search lists of asin lists, and remove the first list that matches provided asin
    @debug
    def remove_asin_list(self, asin):
        for i in range(len(self.asin_list)):
            if asin in self.asin_list[i]:
                self.asin_list.pop(i)
                self.reserve_max.pop(i)
                self.reserve_min.pop(i)
                break

    # checkout page navigator
    @debug
    def navigate_pages(self, test):
        # delay to wait for page load
        time.sleep(self.page_wait_delay())

        title = self.driver.title
        if title in SIGN_IN_TITLES:
            self.login()
        elif title in CAPTCHA_PAGE_TITLES:
            self.handle_captcha()
        elif title in SHOPING_CART_TITLES:
            self.handle_cart()
        elif title in CHECKOUT_TITLES:
            self.handle_checkout(test)
        elif title in ORDER_COMPLETE_TITLES:
            self.handle_order_complete()
        elif title in PRIME_TITLES:
            self.handle_prime_signup()
        elif title in HOME_PAGE_TITLES:
            # if home page, something went wrong
            self.handle_home_page()
        elif title in DOGGO_TITLES:
            self.handle_doggos()
        else:
            log.error(
                f"{title} is not a known title, please create issue indicating the title with a screenshot of page"
            )
            self.send_notification(
                "Encountered Unknown Page Title", "unknown-title", self.take_screenshots
            )
            self.save_page_source("unknown-title")

    @debug
    def handle_prime_signup(self):
        log.info("Prime offer page popped up, attempting to click No Thanks")
        button = None
        try:
            button = self.driver.find_element_by_xpath(
                '//*[@class="a-button a-button-base no-thanks-button"]'
            )
        except exceptions.NoSuchElementException:
            try:
                button = self.driver.find_element_by_xpath(
                    '//*[@class="a-button a-button-base prime-no-button"]'
                )
            except exceptions.NoSuchElementException:
                try:
                    button = self.driver.find_element_by_partial_link_text("No Thanks")
                except exceptions.NoSuchElementException:
                    log.error("could not find button")
                    log.info("check if PYO button hidden")
                    try:
                        button = self.driver.find_element_by_xpath(
                            '//*[@id="placeYourOrder"]/span/input'
                        )
                    except exceptions.NoSuchElementException:
                        self.save_page_source("prime-signup-error")
                        self.send_notification(
                            "Prime Sign-up Error occurred",
                            "prime-signup-error",
                            self.take_screenshots,
                        )
        if button:
            button.click()
        else:
            self.notification_handler.send_notification(
                "Prime offer page popped up, user intervention required"
            )
            time.sleep(DEFAULT_MAX_WEIRD_PAGE_DELAY)

    @debug
    def handle_home_page(self):
        log.info("On home page, trying to get back to checkout")
        button = None
        try:
            button = self.driver.find_element_by_xpath('//*[@id="nav-cart"]')
        except exceptions.NoSuchElementException:
            log.info("Could not find cart button")
        if button:
            button.click()
        else:
            self.notification_handler.send_notification(
                "Could not click cart button, user intervention required"
            )
            time.sleep(DEFAULT_MAX_WEIRD_PAGE_DELAY)

    @debug
    def handle_cart(self):
        self.start_time_atc = time.time()
        log.info("clicking checkout.")
        try:
            self.driver.find_element_by_xpath('//*[@id="hlb-ptc-btn-native"]').click()
        except exceptions.NoSuchElementException:
            try:
                self.driver.find_element_by_xpath('//*[@id="hlb-ptc-btn"]').click()
            except exceptions.NoSuchElementException:
                log.error("couldn't find buttons to proceed to checkout")
                self.save_page_source("ptc-error")
                self.send_notification(
                    "Proceed to Checkout Error Occurred",
                    "ptc-error",
                    self.take_screenshots,
                )
                log.info("Refreshing page to try again")
                self.driver.refresh()
                self.checkout_retry += 1

    @debug
    def handle_checkout(self, test):
        previous_title = self.driver.title
        button = None
        i = 0
        for i in range(len(self.button_xpaths)):
            try:
                if (
                    self.driver.find_element_by_xpath(
                        self.button_xpaths[0]
                    ).is_displayed()
                    and self.driver.find_element_by_xpath(
                        self.button_xpaths[0]
                    ).is_enabled()
                ):
                    button = self.driver.find_element_by_xpath(self.button_xpaths[0])
            except exceptions.NoSuchElementException:
                log.debug(f"{self.button_xpaths[0]}, lets try a different one.")
            if button:
                if not test:
                    log.info(f"Clicking Button: {button.text}")
                    button.click()
                    j = 0
                    while (
                        self.driver.title == previous_title
                        and j < MAX_CHECKOUT_BUTTON_WAIT
                    ):
                        time.sleep(self.page_wait_delay())
                        j += 1
                    if self.driver.title != previous_title:
                        break
                    else:
                        log.info(
                            f"Button {self.button_xpaths[0]} didn't work, trying another one"
                        )
                else:
                    log.info(f"Found button {button.text}, but this is a test")
                    log.info("will not try to complete order")
                    self.try_to_checkout = False
                    break
            self.button_xpaths.append(self.button_xpaths.pop(0))
        if not test and self.driver.title == previous_title:
            # Could not click button, refresh page and try again
            log.error("couldn't find buttons to proceed to checkout")
            self.save_page_source("ptc-error")
            self.send_notification(
                "Error in checkout.  Please check browser window.",
                "ptc-error",
                self.take_screenshots,
            )
            log.info("Refreshing page to try again")
            self.driver.refresh()
            self.order_retry += 1

    @debug
    def handle_order_complete(self):
        log.info("Order Placed.")
        self.send_notification("Order placed.", "order-placed", self.take_screenshots)
        if self.single_shot:
            self.asin_list = []
        self.try_to_checkout = False
        log.info(f"checkout completed in {time.time()-self.start_time_atc} seconds")

    @debug
    def handle_doggos(self):
        self.notification_handler.send_notification(
            "You got dogs, bot may not work correctly. Ending Checkout"
        )
        self.try_to_checkout = False

    @debug
    def handle_captcha(self):
        # wait for captcha to load
        time.sleep(DEFAULT_MAX_WEIRD_PAGE_DELAY)
        try:
            if self.driver.find_element_by_xpath(
                '//form[@action="/errors/validateCaptcha"]'
            ):
                try:
                    log.info("Stuck on a captcha... Lets try to solve it.")
                    captcha = AmazonCaptcha.fromdriver(self.driver)
                    solution = captcha.solve()
                    log.info(f"The solution is: {solution}")
                    if solution == "Not solved":
                        log.info(
                            f"Failed to solve {captcha.image_link}, lets reload and get a new captcha."
                        )
                        self.driver.refresh()
                    else:
                        self.send_notification(
                            "Solving catpcha", "captcha", self.take_screenshots
                        )
                        self.driver.find_element_by_xpath(
                            '//*[@id="captchacharacters"]'
                        ).send_keys(solution + Keys.RETURN)
                except Exception as e:
                    log.debug(e)
                    log.info("Error trying to solve captcha. Refresh and retry.")
                    self.driver.refresh()
        except exceptions.NoSuchElementException:
            log.error("captcha page does not contain captcha element")
            log.error("refreshing")
            self.driver.refresh()

    def save_screenshot(self, page):
        file_name = get_timestamp_filename("screenshots/screenshot-" + page, ".png")
        try:
            self.driver.save_screenshot(file_name)
            return file_name
        except exceptions.TimeoutException:
            log.info("Timed out taking screenshot, trying to continue anyway")
            pass
        except Exception as e:
            log.error(f"Trying to recover from error: {e}")
            pass
        return None

    def save_page_source(self, page):
        """Saves DOM at the current state when called.  This includes state changes from DOM manipulation via JS"""
        file_name = get_timestamp_filename("html_saves/" + page + "_source", "html")

        page_source = self.driver.page_source
        with open(file_name, "w", encoding="utf-8") as f:
            f.write(page_source)

    def page_wait_delay(self):
        if self.random_delay:
            return random.uniform(DEFAULT_PAGE_WAIT_DELAY, DEFAULT_MAX_PAGE_WAIT_DELAY)
        else:
            return DEFAULT_PAGE_WAIT_DELAY

    def send_notification(self, message, page_name, take_screenshot=True):
        if take_screenshot:
            file_name = self.save_screenshot(page_name)
            self.notification_handler.send_notification(message, file_name)
        else:
            self.notification_handler.send_notification(message)


def get_timestamp_filename(name, extension):
    """Utility method to create a filename with a timestamp appended to the root and before
    the provided file extension"""
    now = datetime.now()
    date = now.strftime("%m-%d-%Y_%H_%M_%S")
    if extension.startswith("."):
        return name + "_" + date + extension
    else:
        return name + "_" + date + "." + extension<|MERGE_RESOLUTION|>--- conflicted
+++ resolved
@@ -412,18 +412,13 @@
         try:
             while True:
                 try:
-<<<<<<< HEAD
+
                     if not self.disable_presence:
                         try:
                             searching_update()
                         except:
                             pass
-=======
-                    try:
-                        searching_update(version)
-                    except:
-                        pass
->>>>>>> f41272a9
+
                     self.driver.get(f.url)
                     break
                 except Exception:
@@ -466,18 +461,13 @@
             ):
                 log.info("Item in stock and in reserve range!")
                 log.info("clicking add to cart")
-<<<<<<< HEAD
+
                 if not self.disable_presence:
                     try:
                         buy_update()
                     except:
                         pass
-=======
-                try:
-                    buy_update(version)
-                except:
-                    pass
->>>>>>> f41272a9
+
                 elements[i].click()
                 time.sleep(self.page_wait_delay())
                 if self.driver.title in SHOPING_CART_TITLES:
