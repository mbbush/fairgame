import json
import secrets
import time
from os import path

from chromedriver_py import binary_path  # this will get you the path variable
from furl import furl
from selenium import webdriver
from selenium.common.exceptions import NoSuchElementException
from selenium.webdriver.common.keys import Keys
from selenium.webdriver.support.ui import WebDriverWait

from notifications.notifications import NotificationHandler
from utils import selenium_utils
from utils.json_utils import InvalidAutoBuyConfigException
from utils.logger import log
from utils.selenium_utils import options, enable_headless, wait_for_element

AMAZON_URLS = {
    "BASE_URL": "https://www.{}/",
    "CART_URL": "https://www.{}/gp/aws/cart/add.html",
}

AUTOBUY_CONFIG_PATH = "amazon_config.json"

SIGN_IN_TITLES = ["Amazon Sign In", "Amazon Sign-In", "Amazon Anmelden"]
SHOPING_CART_TITLES = [
    "Amazon.com Shopping Cart",
    "Amazon.co.uk Shopping Basket",
    "Amazon.de Basket",
]
CHECKOUT_TITLES = [
    "Amazon.com Checkout",
    "Place Your Order - Amazon.co.uk Checkout",
    "Place Your Order - Amazon.de Checkout",
]
ORDER_COMPLETE_TITLES = ["Amazon.com Thanks You", "Thank you"]
ADD_TO_CART_TITLES = [
    "Amazon.com: Please Confirm Your Action",
    "Amazon.de: Bitte bestätigen Sie Ihre Aktion",
    "Amazon.de: Please Confirm Your Action",
]


class Amazon:
    def __init__(self, headless=False):
        self.notification_handler = NotificationHandler()
        if headless:
            enable_headless()
        options.add_argument(f"user-data-dir=.profile-amz")
        self.driver = webdriver.Chrome(executable_path=binary_path, options=options)
        self.wait = WebDriverWait(self.driver, 10)
        if path.exists(AUTOBUY_CONFIG_PATH):
            with open(AUTOBUY_CONFIG_PATH) as json_file:
                try:
                    config = json.load(json_file)
                    self.username = config["username"]
                    self.password = config["password"]
                    self.asin_list = config["asin_list"]
                    self.amazon_website = config.get("amazon_website", "amazon.com")
                    assert isinstance(self.asin_list, list)
                except Exception:
                    raise InvalidAutoBuyConfigException(
                        "amazon_config.json file not formatted properly."
                    )
        else:
            raise InvalidAutoBuyConfigException("Missing amazon_config.json file.")

        for key in AMAZON_URLS.keys():
            AMAZON_URLS[key] = AMAZON_URLS[key].format(self.amazon_website)
        print(AMAZON_URLS)
        self.driver.get(AMAZON_URLS["BASE_URL"])
        if self.is_logged_in():
            log.info("Already logged in")
        else:
            log.info("Lets log in.")
            selenium_utils.button_click_using_xpath(
                self.driver, '//*[@id="nav-link-accountList"]/div/span'
            )
            selenium_utils.wait_for_any_title(self.driver, SIGN_IN_TITLES)
            self.login()
            log.info("Waiting 15 seconds.")
            time.sleep(
                15
            )  # We can remove this once I get more info on the phone verification page.

    def is_logged_in(self):
        try:
            text = wait_for_element(self.driver, "nav-link-accountList").text
            return "Hello, Sign in" not in text
        except Exception:
            return False

    def login(self):

        try:
            log.info("Email")
            self.driver.find_element_by_xpath('//*[@id="ap_email"]').send_keys(
                self.username + Keys.RETURN
            )
        except:
            log.info("Email not needed.")
            pass

        log.info("Password")
        self.driver.find_element_by_xpath('//input[@name="rememberMe"]').click()
        self.driver.find_element_by_xpath('//*[@id="ap_password"]').send_keys(
            self.password + Keys.RETURN
        )

        log.info(f"Logged in as {self.username}")

    def run_item(self, delay=3, test=False):
        log.info("Checking stock for items.")
        while not self.something_in_stock():
            time.sleep(delay)
        self.notification_handler.send_notification(
            "Your items on Amazon.com were found!"
        )
        self.checkout(test=test)

    def something_in_stock(self):
        params = {"anticache": str(secrets.token_urlsafe(32))}

        for x in range(len(self.asin_list)):
            params[f"ASIN.{x + 1}"] = self.asin_list[x]
            params[f"Quantity.{x + 1}"] = 1

        f = furl(AMAZON_URLS["CART_URL"])
        f.set(params)
        self.driver.get(f.url)
        selenium_utils.wait_for_any_title(self.driver, ADD_TO_CART_TITLES)
        if self.driver.find_elements_by_xpath('//td[@class="price item-row"]'):
            log.info("One or more items in stock!")

            return True
        else:
            return False

    def wait_for_cart_page(self):
        selenium_utils.wait_for_any_title(self.driver, SHOPING_CART_TITLES)
        log.info("On cart page.")

    def wait_for_pyo_page(self):
        selenium_utils.wait_for_any_title(self.driver, CHECKOUT_TITLES + SIGN_IN_TITLES)

        if self.driver.title in SIGN_IN_TITLES:
            log.info("Need to sign in again")
            self.login()

<<<<<<< HEAD
    def finalize_order_button(self, test, retry=0):
        button_xpaths = ['//*[@id="bottomSubmitOrderButtonId"]/span/input', '//*[@id="placeYourOrder"]/span/input', '//*[@id="submitOrderButtonId"]/span/input', '//input[@name="placeYourOrder1"]']
=======
    def finalize_order_button(self, test):
        button_xpaths = [
            '//*[@id="bottomSubmitOrderButtonId"]/span/input',
            '//*[@id="placeYourOrder"]/span/input',
            '//*[@id="submitOrderButtonId"]/span/input',
            '//input[@name="placeYourOrder1"]',
        ]
>>>>>>> 030c96ec
        button = None
        for button_xpath in button_xpaths:
            try:
                if (
                    self.driver.find_element_by_xpath(button_xpath).is_displayed()
                    and self.driver.find_element_by_xpath(button_xpath).is_enabled()
                ):
                    button = self.driver.find_element_by_xpath(button_xpath)
            except NoSuchElementException:
                log.debug(f"{button_xpath}, lets try a different one.")

        if button:
            log.info(f"Clicking Button: {button}")
            if not test:
                button.click()
            return
        else:
            if retry < 3:
                log.info("Couldn't find button. Lets retry in a sec.")
                time.sleep(5)
                self.finalize_order_button(test, retry+1)
            else:
                log.info("Couldn't find button after 3 retries. Open a GH issue for this.")

    def wait_for_order_completed(self, test):
        if not test:
            selenium_utils.wait_for_any_title(self.driver, ORDER_COMPLETE_TITLES)
        else:
            log.info(
                "This is a test, so we don't need to wait for the order completed page."
            )

    def checkout(self, test):
        log.info("Clicking continue.")
        self.driver.find_element_by_xpath('//input[@value="add"]').click()

        log.info("Waiting for Cart Page")
        self.wait_for_cart_page()

        log.info("clicking checkout.")
        self.driver.find_element_by_xpath(
            '//*[@id="sc-buy-box-ptc-button"]/span/input'
        ).click()

        log.info("Waiting for Place Your Order Page")
        self.wait_for_pyo_page()

        log.info("Finishing checkout")
        self.finalize_order_button(test)

        log.info("Waiting for Order completed page.")
        self.wait_for_order_completed(test)

        log.info("Order Placed.")<|MERGE_RESOLUTION|>--- conflicted
+++ resolved
@@ -148,10 +148,8 @@
             log.info("Need to sign in again")
             self.login()
 
-<<<<<<< HEAD
     def finalize_order_button(self, test, retry=0):
         button_xpaths = ['//*[@id="bottomSubmitOrderButtonId"]/span/input', '//*[@id="placeYourOrder"]/span/input', '//*[@id="submitOrderButtonId"]/span/input', '//input[@name="placeYourOrder1"]']
-=======
     def finalize_order_button(self, test):
         button_xpaths = [
             '//*[@id="bottomSubmitOrderButtonId"]/span/input',
@@ -159,7 +157,6 @@
             '//*[@id="submitOrderButtonId"]/span/input',
             '//input[@name="placeYourOrder1"]',
         ]
->>>>>>> 030c96ec
         button = None
         for button_xpath in button_xpaths:
             try:
