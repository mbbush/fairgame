--- conflicted
+++ resolved
@@ -516,11 +516,7 @@
             # Sanity check to see if we have any offers
             try:
                 # Wait for the page to load before determining what's in it by looking for the footer
-<<<<<<< HEAD
-                footer: WebElement = WebDriverWait(
-=======
                 footer: List[WebElement] = WebDriverWait(
->>>>>>> c4036f0f
                     self.driver, timeout=DEFAULT_MAX_TIMEOUT
                 ).until(
                     lambda d: d.find_elements_by_xpath(
