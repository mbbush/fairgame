--- conflicted
+++ resolved
@@ -130,12 +130,8 @@
         global amazon_config
         from cli.cli import global_config
 
-<<<<<<< HEAD
-        amazon_config = global_config.get_amazon_credentials(encryption_pass)
-=======
         amazon_config = global_config.get_amazon_config(encryption_pass)
         self.profile_path = global_config.get_browser_profile_path()
->>>>>>> 2a47e33d
 
         try:
             presence.start_presence()
@@ -424,12 +420,8 @@
         if self.driver.title in amazon_config["TWOFA_TITLES"]:
             log.info("enter in your two-step verification code in browser")
             while self.driver.title in amazon_config["TWOFA_TITLES"]:
-<<<<<<< HEAD
-                time.sleep(0.2)
-=======
                 # Wait for the user to enter 2FA
                 time.sleep(2)
->>>>>>> 2a47e33d
         log.info(f'Logged in as {amazon_config["username"]}')
 
     @debug
