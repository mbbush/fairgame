# nvidia-bot
<<<<<<< HEAD

[Installation](#Installation) | [Installation](#Installation) | [Usage](#Usage) | [Discord](https://discord.gg/hQeUbRv)  | [Troubleshooting](#Troubleshooting)

## Why???

I built this in response to the severe tech scalping situation that's happening right now. Almost every tech product that's coming
out right now is being instantly brought out by scalping groups and then resold at at insane prices. $699 GPUs are being listed
for $1700 on eBay, and these scalpers are buying 40 carts while normal consumers can't get a single one. Preorders for the PS5 are
being resold for nearly $1000. My take on this is that if I release a bot that anyone can use, for free, then the number of items 
that scalpers can buy goes down and normal consumers can buy items for MSRP. If everyone is botting, then no one is botting. 

=======

[Installation](#Installation) | [Usage](#Usage) | [Discord](https://discord.gg/hQeUbRv)  | [Troubleshooting](#Troubleshooting)

## Why???

I built this in response to the severe tech scalping situation that's happening right now. Almost every tech product that's coming
out right now is being instantly brought out by scalping groups and then resold at at insane prices. $699 GPUs are being listed
for $1700 on eBay, and these scalpers are buying 40 carts while normal consumers can't get a single one. Preorders for the PS5 are
being resold for nearly $1000. My take on this is that if I release a bot that anyone can use, for free, then the number of items 
that scalpers can buy goes down and normal consumers can buy items for MSRP. If everyone is botting, then no one is botting. 

>>>>>>> 95086f9f
## Installation

For Raspberry Pi installation and setup, go [here](#Raspberry-Pi-Setup).

This project uses [Pipenv](https://pypi.org/project/pipenv/) to manage dependencies. Hop in my [Discord](https://discord.gg/hQeUbRv) if you have ideas, need help or just want to tell me about how you got your new 3080. [TerryFrench](https://github.com/TerryFrench) has also created a youtube video detailing how to get this project running on Windows 10 as well. Huge thanks to him. 

[![Alt text](https://img.youtube.com/vi/TvOQubunx6o/0.jpg)](https://www.youtube.com/watch?v=TvOQubunx6o)


```
pip install pipenv
pipenv shell 
pipenv install
```

Run it
```
python app.py

Usage: app.py [OPTIONS] COMMAND [ARGS]...

Options:
  --help  Show this message and exit.

Commands:
  amazon
  nvidia
```

## Current Functionality

| **Website** | **Auto Checkout** | **Open Cart Link** | **Test flag** |
|:---:|:---:|:---:|:---:|
| nvidia.com |`✔`|`✔`| |
| amazon.com |`✔`| | |
| bestbuy.com | |`✔`| |
| evga.com |`✔` | |`✔`|


## Usage

Ok now we have a basic GUI. GUIs aren't my strong suit, but pretty much the top box is the settings for amazon and
the bottom box is the settings for Nvidia. 

### Amazon 
- Open a chrome browser
- Log into Amazon
- Go to a product page
- Refresh the page until the 'Buy Now' option exists
- If the price is under the "Price Limit", it will buy the item.

Example usage:
```
python app.py amazon
Amazon Email []: hari@email.com
Amazon Password []: mypassword
Amazon Item URL []: https://www.amazon.com/dp/B08HHDP9DW
Maximum Price to Pay [1000]: 1000
...
INFO: "2020-09-19 00:07:02,199 - Logged in as hari@email.com
INFO: "2020-09-19 00:07:05,200 - Loading page: https://www.amazon.com/dp/B08HHDP9DW
INFO: "2020-09-19 00:07:06,452 - Loaded page for ASUS TUF Gaming NVIDIA GeForce RTX 3080 Graphics Card (PCIe 4.0, 10GB GDDR6X, HDMI 2.1, DisplayPort 1.4a, Dual Ball Fan Bearings, Military-Grade Certification, GPU Tweak II)
INFO: "2020-09-19 00:07:06,474 - Initial availability message is: Currently unavailable. We don't know when or if this item will be back in stock.
INFO: "2020-09-19 00:07:06,494 - Refreshing page.
INFO: "2020-09-19 00:07:07,695 - Current availability message is: Currently unavailable. We don't know when or if this item will be back in stock.
```

You can also save your amazon config to your environment variables. This will set them as the defaults in the CLI to save time entering them each time.

**MacOS and Linux Bash Shells**
```
export  amazon_email=user@email.com
export  amazon_password=supersecurepassword
export  amazon_item_url=https://www.amazon.com/dp/B08HHDP9DW?
export  amazon_price_limit=1000
```

**Linux csh/tcsh**
```
setenv  amazon_email user@email.com
setenv  amazon_password supersecurepassword
setenv  amazon_item_url https://www.amazon.com/dp/B08HHDP9DW?
setenv  amazon_price_limit 1000
```

**Windows**
```
set amazon_email=user@email.com
set amazon_password=supersecurepassword
set amazon_item_url=https://www.amazon.com/dp/B08HHDP9DW?
set amazon_price_limit=1000
```


### Nvidia 
- Call Digitalriver API to get product number for the GPU selected (2060S, 3080, 3090)
- Call Digitalriver API to check if the GPU is in stock until it is in stock
- Will open a window in your default browser with the GPU in your cart when it is stock.

Example usage:
```
python app.py nvidia
What GPU are you after?: 3080
What locale shall we use? [en_us]:
...
19092020 12:05:46 AM : Calling https://api.digitalriver.com/v1/shoppers/me/products/5438481700/inventory-status? : DEBUG -stores.nvidia
19092020 12:05:46 AM : Returned 200 : DEBUG -stores.nvidia
19092020 12:05:46 AM : Stock status is PRODUCT_INVENTORY_OUT_OF_STOCK : INFO -stores.nvidia

```

### Nvidia Auto-Checkout Guide
First be sure to have a [Nvidia store](https://www.nvidia.com/en-us/shop/) account with all of your infos (billing address etc ...) already filled in). 
Then make a copy of `autobuy_config.template_json` and name it `autobuy_config.json`. Be sure to remove all the single-line comments, which are denoted with `#`.
If this file exists and the credentials are valid, the bot will make a purchase for you.

```
{
  "NVIDIA_LOGIN": "fuckthesc@lpers.com",        # Your NVIDIA Store login
  "NVIDIA_PASSWORD": "12345",                   # Your NVIDIA Store password
  "FULL_AUTOBUY":false,                         # FALSE : Fill your infos but dont click on the last button / TRUE : Buy the card
  "CVV":"101",             # CCV code
  "BYPASS_ADDRESS_SUGGESTION":false             # Selects the address you entered not the one suggested
}
```

![Nvidia Workflow Diagram](nvidia-workflow.png)


## Best Buy
This is fairly basic right now. Just login to the best buy website in your default browser and then run the command as follows:

```
python app.py bestbuy --sku [SKU]
```

Example:
```
python app.py bestbuy --sku 6429440
```

## EVGA
Make a copy of `evga_config.template_json` to `evga_config.json`:
```
{
  "username": "hari@",
  "password": "password!",
  "credit_card" : {
            "name": "Hari ",
            "number": "234234",
            "cvv": "123",
            "expiration_month": "12",
            "expiration_year": "2023"
        }
}
```

Test run command (Uses old gpu list and then stops before finishing the order)
`python app.py evga --test`

Autobuy command:
`python app.py evga`

### Notifications
This uses a notifications handler that will support multiple notification channels. 

#### Twilio
To enable Twilio notifications, first go to https://www.twilio.com/ and create a free account and get a Twilio number.
Then make a copy of `twilio_config.template_json` and name it `twilio_config.json`. If this file exists and the credentials are
valid, the notification handler will send you an sms when it carts or purchases an item.
```
{
  "account_sid": "ACCOUNT_SID",
  "auth_token": "AUTH_TOKEN",
  "from": "YOUR TWILIO NUMBER",
  "to": "THE NUMBER YOU WANT TO SEND SMS TO"
}
```

#### Discord
To enable Discord notifications, first get your wehbook url. Use the directions [here](https://support.discord.com/hc/en-us/articles/228383668-Intro-to-Webhooks) to get the webhook url.
Make a copy of the `discord_config.template_json` file and name it `discord_config.json` and place the webhook url here. 
```
{
  "webhook_url": "Discord webhook url here"
}
```

#### Telegram
To enable Telegram notifications, you have to create a new bot and get your chat id. Use the directions [here](https://medium.com/@ManHay_Hong/how-to-create-a-telegram-bot-and-send-messages-with-python-4cf314d9fa3e) (Creating your bot and Getting your Chat id sections).

Make a copy of the `telegram_config.template_json` file and name it `telegram_config.json` and place your `BOT_TOKEN` and `BOT_CHAT_ID` values here. 
```
{
    "BOT_TOKEN" : "1234567890:abcdefghijklmnopqrstuvwxyz",
    "BOT_CHAT_ID" : "111222333"
}
```

It is possible to notify multiple users at once. Just add a list as the `BOT_CHAT_ID` value:

```
{
    "BOT_TOKEN" : "1234567890:abcdefghijklmnopqrstuvwxyz",
    "BOT_CHAT_ID" : ["111222333", "444555666"]
}
```

#### Pavlok
To enable shock notifications to your [Pavlok Shockwatch](https://www.amazon.com/Pavlok-PAV2-PERIMETER-BLACK-2/dp/B01N8VJX8P?),
store the url from the pavlok app in the ```pavlok_config.json``` file, you can copy the template from ```pavlok_config.template_json```.

**WARNING:** This feature does not currently support adjusting the intensity, it will always be max (255).
```
{
  "base_url": "url goes here"
}
```



## Troubleshooting

I suggest joining the #Support channel in [Discord](https://discord.gg/hQeUbRv) for personal assistance if these common fixes don't help.

**Error: ```selenium.common.exceptions.WebDriverException: Message: unknown error: cannot find Chrome binary```** 
The issue is that chrome is not installed in the expected location. See [Selenium Wiki](https://github.com/SeleniumHQ/selenium/wiki/ChromeDriver#requirements) and the section on [overriding the Chrome binary location .](https://sites.google.com/a/chromium.org/chromedriver/capabilities#TOC-Using-a-Chrome-executable-in-a-non-standard-location)

The easy fix for this is to add an option where selenium is used (amazon.py)
```
chrome_options.binary_location="C:\Users\%USERNAME%\AppData\Local\Google\Chrome\Application\chrome.exe"
```

**Error: ```selenium.common.exceptions.SessionNotCreatedException: Message: session not created: This version of ChromeDriver only supports Chrome version 85```**

You are not running the proper version of Chrome this requires. As of this update, the current version is Chrome 85. Check your version by going to ```chrome://version/``` in your browser. We are going to be targeting the current stable build of chrome. If you are behind, please update, if you are on a beta or canary branch, you'll have to build your own version of chromedriver-py.

## Raspberry-Pi-Setup

1. Prereqs and Setup
```
sudo apt update
sudo apt upgrade
sudo apt install chromium-chromedriver
git clone https://github.com/Hari-Nagarajan/nvidia-bot
cd nvidia-bot/
pip3 install pipenv
export PATH=$PATH:/home/<YOURUSERNAME>/.local/bin
pipenv shell 
pipenv install
```
2. Leave this Terminal window open.

3. Open the following file in a text editor: 
```
/home/<YOURUSERNAME>/.local/share/virtualenvs/nvidia-bot-<RANDOMCHARS>/lib/python3.7/site-packages/selenium/webdriver/common/service.py
```
4. Edit line 38 from `self.path = executable` to `self.path = "chromedriver"`, then save and close the file.


5. Back in Terminal...
```
python app.py
```

6. Follow [Usage](#Usage) to configure the bot as needed.<|MERGE_RESOLUTION|>--- conflicted
+++ resolved
@@ -1,7 +1,10 @@
 # nvidia-bot
-<<<<<<< HEAD
 
 [Installation](#Installation) | [Installation](#Installation) | [Usage](#Usage) | [Discord](https://discord.gg/hQeUbRv)  | [Troubleshooting](#Troubleshooting)
+
+## Why???
+
+[Installation](#Installation) | [Usage](#Usage) | [Discord](https://discord.gg/hQeUbRv)  | [Troubleshooting](#Troubleshooting)
 
 ## Why???
 
@@ -11,19 +14,6 @@
 being resold for nearly $1000. My take on this is that if I release a bot that anyone can use, for free, then the number of items 
 that scalpers can buy goes down and normal consumers can buy items for MSRP. If everyone is botting, then no one is botting. 
 
-=======
-
-[Installation](#Installation) | [Usage](#Usage) | [Discord](https://discord.gg/hQeUbRv)  | [Troubleshooting](#Troubleshooting)
-
-## Why???
-
-I built this in response to the severe tech scalping situation that's happening right now. Almost every tech product that's coming
-out right now is being instantly brought out by scalping groups and then resold at at insane prices. $699 GPUs are being listed
-for $1700 on eBay, and these scalpers are buying 40 carts while normal consumers can't get a single one. Preorders for the PS5 are
-being resold for nearly $1000. My take on this is that if I release a bot that anyone can use, for free, then the number of items 
-that scalpers can buy goes down and normal consumers can buy items for MSRP. If everyone is botting, then no one is botting. 
-
->>>>>>> 95086f9f
 ## Installation
 
 For Raspberry Pi installation and setup, go [here](#Raspberry-Pi-Setup).
