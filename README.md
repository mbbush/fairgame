# Fairgame

[Installation](#Installation) | [Usage](#Usage) | [Discord](https://discord.gg/4rfbNKrmnC) | [Troubleshooting](#Troubleshooting)

## Why???

We built this in response to the severe tech scalping situation that's happening right now. Almost every tech product
that's coming out right now is being instantly brought out by scalping groups and then resold at at insane prices. $699
GPUs are being listed for $1700 on eBay, and these scalpers are buying 40 cards while normal consumers can't get a
single one. Preorders for the PS5 are being resold for nearly $1000. Our take on this is that if we release a bot that
anyone can use, for free, then the number of items that scalpers can buy goes down and normal consumers can buy items
for MSRP.

**If everyone is botting, then no one is botting.**

## Current Functionality

| **Website** | **Auto Checkout** | **Open Cart Link** | **Test flag** |
|:---:|:---:|:---:|:---:|
| amazon.com |`✔`| | |
| ~~bestbuy.com~~ | |`✔`| |

Best Buy has been deprecated, see [details](#best-buy) below.

## Got a question?

Read through this document and the cheat sheet linked in the next sections. See the [FAQs](#frequently-asked-questions)
if that does not answer your questions.

## Installation

<<<<<<< HEAD
Community user Easy_XII has created a great cheat sheet for getting started. It includes specific and additional steps
for Windows users as well as useful product and configuration information. Please start
with [this guide](https://docs.google.com/document/d/1grN282tPodM9N57bPq4bbNyKZC01t_4A-sLpzzu_7lM/) to get you started
and to answer any initial questions you may have about setup.

**Note:** The above document is community maintained and managed. The authors of Fairgame do not control the contents,
so use some common sense when configuring the bot as both the bot and the sites we interact with change over time. For
example, do not ask us why the bot does not purchase an item whose price has changed to $8.49 when the _minimum_
purchase price is set to $10 in the configuration file that YOU are supposed to update

### General

This project uses [Pipenv](https://pypi.org/project/pipenv/) to manage dependencies. Hop in
my [Discord](https://discord.gg/4rfbNKrmnC) if you have ideas, need help or just want to tell us about how you got your
new toys.

To get started, there are two options:

#### Releases

To get the latest release as a convenient package, download it directly from
the [Releases](https://github.com/Hari-Nagarajan/fairgame/releases)
page on GitHub. The "Source code" zip or tar file are what you'll want. This can be downloaded and extracted into a
directory of your choice (e.g. C:\fairgame).
=======
Easy_XII has created a great cheat sheet for getting started, [please follow this guide](https://docs.google.com/document/d/14kZ0SNC97DFVRStnrdsJ8xbQO1m42v7svy93kUdtX48/).
**Note:** that we do not control the contents of this document, so use some common sense when configuring the bot. Do not ask us
why the bot does not purchase an $8.49 item when the minimum purchase price is set to $10 in the configuration file that YOU are supposed to update  
>>>>>>> c622874f

#### Git

If you want to manage the code via Git, you'll first need to clone this repository. If you are unfamiliar with Git,
follow the [guide](https://github.com/Hari-Nagarajan/fairgame/wiki/How-to-use-GitHub-Desktop-App) on how to do that on
our Wiki . You *can* use the "Download Zip" button on the GitHub repository's homepage but this makes receiving updates
more difficult. If you can get setup with the GitHub Desktop app, updating to the latest version of the bot takes 1
click.

!!! YOU WILL NEED TO USE THE 3.8 BRANCH OF PYTHON, 3.9.0 BREAKS DEPENDENCIES !!!

```shell
pip install pipenv
pipenv shell 
pipenv install
```

NOTE: YOU SHOULD RUN `pipenv shell` and `pipenv install` ANY TIME YOU UPDATE, IN CASE THE DEPENDENCIES HAVE CHANGED!

Run it

```shell
python app.py

Usage: app.py [OPTIONS] COMMAND [ARGS]...

Options:
  --help  Show this message and exit.

Commands:
  amazon
```

### Platform Specific

These instructions are supplied by community members and any adjustments, corrections, improvements or clarifications
are welcome. These are typically created during installation in a single environment, so there may be caveats or changes
necessary for your environment. This isn't intended to be a definitive guide, but a starting point as validation that a
platform can/does work. Please report back any suggestions to our [Discord](https://discord.gg/qDY2QBtAW6) feedback
channel.

### Installation Ubuntu 20.10 (and probably other distros)

Based off Ubuntu 20.10 with a fresh installation.

Open terminal. Either right click desktop and go to Open In Terminal, or search for Terminal under Show Applications

Install Google Chrome:
`wget https://dl.google.com/linux/direct/google-chrome-stable_current_amd64.deb && sudo dpkg -i google-chrome-stable_current_amd64.deb`

Install Pip:
`sudo apt install python3-pip`

Install pipenv:
`pip3 install pipenv`

Add /home/$USER/.local/bin to PATH:
`export PATH="/home/$USER/.local/bin:$PATH"`

Install git:
`sudo apt install git`

Clone git repository:
`git clone https://github.com/Hari-Nagarajan/fairgame`

Change into the fairgame folder:
`cd ./fairgame/`

Prepare your config files within ./config/

```shell
cp ./config/amazon_config.template_json ./config/amazon_config.json
cp ./config/apprise.conf_template ./config/apprise.conf
```

Make a pipshell environment:
`pipenv shell`

Install dependencies:
`pipenv install`

Edit the newly created files with your settings based on your [configuration](#configuration)

### Installation Raspberry Pi 4 (2 GB+)

This is an abridged version of the community created document by UnidentifiedWarlock and Judarius.  It can be 
found [here](https://docs.google.com/document/d/1VUxXhATZ8sZOJxdh3AIY6OGqwLRmrAcPikKZAwphIE8/edit). If the steps here
don't work on your Pi 4, look there for additional options. This hasn't been tested on a Pi 3, but given enough RAM to
run Chrome, it may very well work. Let us know. 

```shell
sudo apt update
sudo apt upgrade
sudo apt-get install -y build-essential tk-dev libncurses5-dev libncursesw5-dev libreadline6-dev libdb5.3-dev libgdbm-dev libsqlite3-dev libssl-dev libbz2-dev libexpat1-dev liblzma-dev zlib1g-dev libffi-dev libzbar-dev clang 

version=3.8.7

wget https://www.python.org/ftp/python/$version/Python-$version.tgz

tar zxf Python-$version.tgz
cd Python-$version
./configure --enable-optimizations
make -j4
sudo make altinstall

sudo python3 -m pip install --upgrade pip

sudo apt install chromium-chromedriver
cp /usr/bin/chromedriver /home/fairgame/.local/share/virtualenvs/fairgame-<RANDOMCHARS>/lib/python3.8/site-packages/chromedriver_py/chromedriver_linux64
git clone https://github.com/Hari-Nagarajan/fairgame
cd fairgame/
pip3 install pipenv
export PATH=$PATH:/home/$USER/.local/bin
pipenv shell 
pipenv install
```

Leave this Terminal window open.

Open the following file in a text editor:

`/home/$USER/.local/share/virtualenvs/fairgame-<RANDOMCHARS>/lib/python3.8/site-packages/selenium/webdriver/common/service.py`

Edit line 38 from

`self.path = executable`

to

`self.path = "chromedriver"`

Then save and close the file.

## Usage

### Amazon

The following flags are specific to the Amazon scripts. They the `[OPTIONS]` to be passed on the command-line to control
the behavior of Amazon scanning and purchasing. These can be added at the command line or added to a batch file/shell
script (see `_Amazon.bat` in the root folder of the project). **NOTE:** `--test` flag has been added to `_Amazon.bat`
file by default. This should be deleted after you've verified that the bot works correctly for you. If you don't want
your `_Amazon.bat`
to be deleted when you update, you should rename it to something else.

#### Amazon flags ####

```shell
python app.py amazon --help

Usage: app.py amazon option

Options:
  --no-image          Do not load images
  --headless          Runs Chrome in headless mode.
  --test              Run the checkout flow but do not actually purchase the
                      item[s]

  --delay FLOAT       Time to wait between checks for item[s]
  --checkshipping     Factor shipping costs into reserve price and look for
                      items with a shipping price

  --detailed          Take more screenshots. !!!!!! This could cause you to
                      miss checkouts !!!!!!

  --used              Show used items in search listings.
  --single-shot       Quit after 1 successful purchase
  --no-screenshots    Take NO screenshots, do not bother asking for help if
                      you use this... Screenshots are the best tool we have
                      for troubleshooting

  --disable-presence  Disable Discord Rich Presence functionallity
  --disable-sound     Disable local sounds.  Does not affect Apprise
                      notification sounds.

  --slow-mode         Uses normal page load strategy for selenium. Default is
                      none

  --p TEXT            Pass in encryption file password as argument
  --log-stock-check   Will log each stock check to terminal and log file
  --shipping-bypass   Bot will attempt to click "Ship to this Address" button,
                      if it pops up during checkout. 
                      USE THIS OPTION AT YOUR OWN RISK!!!
                      NOTE: There is no functionality to choose payment
                      option, so bot may still fail during checkout
                      
  --help              Show this message and exit.
```

#### Configuration

Make a copy of `amazon_config.template_json` and rename to `amazon_config.json`. Edit it according to the ASINs you are
interested in purchasing.  [*What's an
ASIN?*](https://www.datafeedwatch.com/blog/amazon-asin-number-what-is-it-and-how-do-you-get-it#how-to-find-asin)

* `asin_groups` indicates the number of ASIN groups you want to use.
* `asin_list_x` list of ASINs for products you want to purchase. You must locate these (see Discord or lookup the ASIN
  on product pages).
    * The first time an item from list "x" is in stock and under its associated reserve, it will purchase it.
    * If the purchase is successful, the bot will not buy anything else from list "x".
    * Use sequential numbers for x, starting from 1. x can be any integer from 1 to 18,446,744,073,709,551,616
* `reserve_min_x` set a minimum limit to consider for purchasing an item. If a seller has a listing for a 700 dollar
  item a 1 dollar, it's likely fake.
* `reserve_max_x` is the most amount you want to spend for a single item (i.e., ASIN) in `asin_list_x`. Does not include
  tax. If --checkshipping flag is active, this includes shipping listed on offer page.
* `amazon_website` amazon domain you want to use. smile subdomain appears to work better, if available in your
  country. [*What is Smile?*](https://org.amazon.com/)

##### Examples

One unique product with one ASIN (e.g., Segway Ninebot S and GoKart Drift Kit Bundle) :

```json
{
  "asin_groups": 1,
  "asin_list_1": [
    "B07K7NLDGT"
  ],
  "reserve_min_1": 450,
  "reserve_max_1": 500,
  "amazon_website": "smile.amazon.com"
}
```

One general product with multiple ASINS (e.g 16 GB USB drive 2 pack)

```json
{
  "asin_groups": 1,
  "asin_list_1": [
    "B07JH53M4T",
    "B085M1SQ9S",
    "B00E9W1ULS"
  ],
  "reserve_min_1": 15,
  "reserve_max_1": 20,
  "amazon_website": "smile.amazon.com"
}
```

Two general products with multiple ASINS and different price points (e.g. 16 GB USB drive 2 pack and a statue of The
Thinker)

```json
{
  "asin_groups": 2,
  "asin_list_1": [
    "B07JH53M4T",
    "B085M1SQ9S",
    "B00E9W1ULS"
  ],
  "reserve_min_1": 15,
  "reserve_max_1": 20,
  "asin_list_2": [
    "B006HPI2A2",
    "B00N54S1WW"
  ],
  "reserve_min_2": 50,
  "reserve_max_2": 75,
  "amazon_website": "smile.amazon.com"
}
```

If you wanted to watch another product, you'd add a third list (e.g. `asin_list_3`) and associated min/max pricing and
increase the `asin_groups` to 3. Add as many lists as are needed, keeping in mind that the main distinction between
lists is the min/max price boundaries. Once any ASIN is purchased from an ASIN list, that list is remove from the hunt
until FairGame is restarted.

To verify that your JSON is well formatted, paste and validate it at https://jsonlint.com/

#### Start Up

Previously your username and password were entered into the config file, this is no longer the case. On first launch the
bot will prompt you for your credentials. You will then be asked for a password to encrypt them. Once done, your
encrypted credentials will be stored in
`amazon_credentials.json`. If you ever forget your encryption password, just delete this file and the next launch of the
bot will recreate it. An example of this will look like the following:

```shell
python app.py amazon
INFO Initializing Apprise handler
INFO Initializing other notification handlers
INFO Enabled Handlers: ['Audio']
INFO No credential file found, let's make one
Amazon login ID: <your email address>
Amazon Password: <your amazon password>
INFO Create a password for the credential file
Credential file password: <a password used to encrypt your amazon credentials>
Verify credential file password: <the same password that was entered above>
INFO Credentials safely stored.
```

Starting the bot when you have created an encrypted file:

```shell
python app.py amazon --test
INFO Initializing Apprise handler
INFO Initializing other notification handlers
INFO Enabled Handlers: ['Audio']
Reading credentials from: amazon_credentials.json
Credential file password: <enter the previously created password>
```

Example usage:

```commandline
python app.py amazon --test
...
2020-12-23 13:07:38 INFO Initializing Apprise handler using: config/apprise.conf
2020-12-23 13:07:38 INFO Found Discord configuration
2020-12-23 13:07:38 INFO FairGame v0.5.4
2020-12-23 13:07:38 INFO Reading credentials from: config/amazon_credentials.json
2020-12-23 13:07:43 INFO ==================================================
2020-12-23 13:07:43 INFO Starting Amazon ASIN Hunt for 2 Products with:
2020-12-23 13:07:43 INFO --Delay of 3.0 seconds
2020-12-23 13:07:43 INFO --Free Shipping items only
2020-12-23 13:07:43 WARNING --Testing Mode.  NO Purchases will be made.
2020-12-23 13:07:43 INFO --Looking for 1 ASINs between 5.00 and 30.00
2020-12-23 13:07:43 INFO --Looking for 2 ASINs between 650.00 and 850.00
2020-12-23 13:07:43 INFO ==================================================
2020-12-23 13:07:43 INFO Waiting for home page.
2020-12-23 13:07:44 INFO Already logged in
2020-12-23 13:07:45 INFO Checking stock for items.
2020-12-23 13:07:46 INFO Item in stock and in reserve range!
2020-12-23 13:07:46 INFO clicking add to cart
2020-12-23 13:07:47 INFO clicking checkout.
2020-12-23 13:07:47 INFO Email
2020-12-23 13:07:48 INFO Email not needed.
2020-12-23 13:07:48 INFO Remember me checkbox
2020-12-23 13:07:48 INFO Password
2020-12-23 13:07:49 INFO enter in your two-step verification code in browser
2020-12-23 13:08:05 INFO Logged in as alan.m.levy@gmail.com
2020-12-23 13:08:06 INFO Found button , but this is a test
2020-12-23 13:08:06 INFO will not try to complete order
2020-12-23 13:08:06 INFO test time took 19.061731576919556 to check out

```

## ~~Best Buy~~

Best Buy is currently deprecated because we don't yet have an effective way to determine item availability without
scraping and processing the product pages individually. Future updates may see this functionality return, but the
current code isn't reliable for high demand items and checkout automation has become increasingly hard due to anti-bot
measures taken by Best Buy.

Original code still exists, but provides very little utility. A 3rd party stock notification service would probably
serve as a better solution at Best Buy.

~~This is fairly basic right now. Just login to the best buy website in your default browser and then run the command as
follows:~~

```
python app.py bestbuy --sku [SKU]
```

~~Example:~~

```
python python app.py bestbuy - -sku 6429440
```

## Notifications

### Sounds

Local sounds are provided as a means to give you audible cues to what is happening. The notification sound plays for
notable events (e.g., start up, product found for purchase) during the scans. An alarm notification will play when user
interaction is necessary. This is typically when all automated options have been exhausted. Lastly, a purchase
notification sound will play if the bot if successful. These local sounds can be disabled via the command-line
and [tested](#testing-notifications) along with other notification methods

### Apprise

Notifications are now handled by Apprise. Apprise lets you send notifications to a large number of supported
notification services. Check https://github.com/caronc/apprise/wiki for a detailed list.

To enable Apprise notifications, make a copy of `apprise.conf_template` in the `config` directory and name it
`apprise.conf`. Then add apprise formatted urls for your desired notification services as simple text entries in the
config file. Any recognized notification services will be reported on app start.

##### Apprise Example Config:

```
# Hash Tags denote comment lines and blank lines are allowed
# Discord (https://github.com/caronc/apprise/wiki/Notify_discord)

https://discordapp.com/api/webhooks/{WebhookID}/{WebhookToken}

# Telegram
tgram://{bot_token}/{chat_id}/


# Slack (https://github.com/caronc/apprise/wiki/Notify_slack)
https://hooks.slack.com/services/{tokenA}/{tokenB}/{tokenC}

```

### Pavlok

To enable shock notifications to
your [Pavlok Shockwatch](https://www.amazon.com/Pavlok-PAV2-PERIMETER-BLACK-2/dp/B01N8VJX8P?), store the url from the
pavlok app in the ```pavlok_config.json``` file, you can copy the template from ```pavlok_config.template_json```.

**WARNING:** This feature does not currently support adjusting the intensity, it will always be max (255).

```json
{
  "base_url": "url goes here"
}
```

### Testing notifications

Once you have setup your `apprise_config.json ` you can test it by running `python app.py test-notifications` from
within your pipenv shell. This will send a test notification to all configured notification services.

## Troubleshooting

+ Re-read this documentation.

+ Verify your JSON.

+ Consider joining the #tech-support channel in [Discord](https://discord.gg/5tw6UY7g44) for help from the community if
  these common fixes don't help.

+ **Error: ```selenium.common.exceptions.WebDriverException: Message: unknown error: cannot find Chrome binary```**
  The issue is that chrome is not installed in the expected location.
  See [Selenium Wiki](https://github.com/SeleniumHQ/selenium/wiki/ChromeDriver#requirements) and the section
  on [overriding the Chrome binary location .](https://sites.google.com/a/chromium.org/chromedriver/capabilities#TOC-Using-a-Chrome-executable-in-a-non-standard-location)

  The easy fix for this is to add an option where selenium is used (`selenium_utils.py`)

  ```
  python chrome_options.binary_location = "C:\Users\%USERNAME%\AppData\Local\Google\Chrome\Application\chrome.exe"
  ```

+ **Error: ```selenium.common.exceptions.SessionNotCreatedException: Message: session not created: This version of ChromeDriver only supports Chrome version 87```**

  You are not running the proper version of Chrome this requires. As of this update, the current version is Chrome 87.
  Check your version by going to ```chrome://version/``` in your browser. We are going to be targeting the current stable
  build of chrome. If you are behind, please update, if you are on a beta or canary branch, you'll have to build your own
  version of chromedriver-py.

## Frequently Asked Questions

To keep up with questions, the Discord channel [#FAQ](https://discord.gg/GEsarYKMAw) is where you'll find the latest
answers. If you don't find it there, ask in #tech-support.

1. **Can I run multiple instances of the bot?**

   Yes. For example you can run one instance to check stock on Best Buy and a separate instance to check stock on
   Amazon. Bear in mind that if you do this you may end up with multiple purchases going through at the same time.

2. **Does Fairgame automatically bypass CAPTCHA's on the store sites?**
   For Amazon, yes. The bot will try and auto-solve CAPTCHA's during the checkout process.

3. **Does `--headless` work?**
   Yes!  A community user identified the issue with the headless option while running on a Raspberry Pi. This allowed
   the developers to update the codebase to consistently work correctly on headless server environments. Give it a try
   and let us know if you have any issues.

4. **Does Fairgame run on a Raspberry Pi?**
   Yes, with caveats. Most people seem to have success with Raspberry Pi 4. The 2 GB model may need to run the headless
   option due to the smaller memory footprint. Still awaiting community feedback on running on a Pi 3. CPU and memory
   capacity seem to be the limiting factor for older Pi models.

## Attribution

Notification sound from https://notificationsounds.com.<|MERGE_RESOLUTION|>--- conflicted
+++ resolved
@@ -29,10 +29,9 @@
 
 ## Installation
 
-<<<<<<< HEAD
 Community user Easy_XII has created a great cheat sheet for getting started. It includes specific and additional steps
 for Windows users as well as useful product and configuration information. Please start
-with [this guide](https://docs.google.com/document/d/1grN282tPodM9N57bPq4bbNyKZC01t_4A-sLpzzu_7lM/) to get you started
+with [this guide](https://docs.google.com/document/d/14kZ0SNC97DFVRStnrdsJ8xbQO1m42v7svy93kUdtX48/) to get you started
 and to answer any initial questions you may have about setup.
 
 **Note:** The above document is community maintained and managed. The authors of Fairgame do not control the contents,
@@ -54,11 +53,6 @@
 the [Releases](https://github.com/Hari-Nagarajan/fairgame/releases)
 page on GitHub. The "Source code" zip or tar file are what you'll want. This can be downloaded and extracted into a
 directory of your choice (e.g. C:\fairgame).
-=======
-Easy_XII has created a great cheat sheet for getting started, [please follow this guide](https://docs.google.com/document/d/14kZ0SNC97DFVRStnrdsJ8xbQO1m42v7svy93kUdtX48/).
-**Note:** that we do not control the contents of this document, so use some common sense when configuring the bot. Do not ask us
-why the bot does not purchase an $8.49 item when the minimum purchase price is set to $10 in the configuration file that YOU are supposed to update  
->>>>>>> c622874f
 
 #### Git
 
