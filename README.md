--- conflicted
+++ resolved
@@ -79,11 +79,7 @@
   "reserve_min_1": 800,
   "reserve_max_1": 1000,
   "asin_list_2": ["B07JH53M4T","B08HR7SV3M"],
-<<<<<<< HEAD
-  "reserve_min_1": 700,
-=======
   "reserve_min_2": 700,
->>>>>>> 09a333b3
   "reserve_max_2": 750,
   "amazon_website": "smile.amazon.com"
 }
