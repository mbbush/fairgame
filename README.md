# FairGame

# Table of Contents:
* [About FairGame](#About-FairGame)
    * [Current Functionality](#Current-Functionality)  
* [Installation](#Installation)
    * [Requirements](#Requirements)
    * [Windows Quick Start](#Windows-Quick-Start)
    * [Detailed Directions](#Detailed-Directions)
        * [Python](#Python)
        * [Downloading FairGame](#Downloading-FairGame)
        * [Installing Dependencies](#Installing-Dependencies)
        * [Configuration](#Configuration)
        * [Running the program](#Running-the-program)
        * [Start Up](#Start-Up)
    * [Other Installation Help](#Other-Installation-Help)
        * [Cheat Sheet](#Cheat-Sheet)
        * [Platform Specific](#Platform-Specific)
* [Advanced Configuration](#Advanced-Configuration) 
    * [Notifications](#Notifications)
        * [Sounds](#Sounds)
        * [Apprise](#Apprise)
        * [Pavlok](#Pavlok)
        * [Testing notifications](#Testing-notifications)
    * [CLI Tools](#CLI-Tools)
        * [CDN Endpoints](#CDN-Endpoints)
        * [Routes](#Routes)
* [Issues Running FairGame](#Issues-Running-FairGame)
    * [Known Issues](#Known-Issues)
    * [Troubleshooting](#Troubleshooting)
    * [Frequently Asked Questions](#Frequently-Asked-Questions)
    

# Quick Links
 [Discord](https://discord.gg/4rfbNKrmnC) | [Python Download (3.8.8)](https://www.python.org/downloads/release/python-388/)

# About FairGame

We built this in response to the severe tech scalping situation that's happening right now. Almost every tech product
that's coming out right now is being instantly brought out by scalping groups and then resold at at insane prices. $699
GPUs are being listed for $1700 on eBay, and these scalpers are buying 40 cards while normal consumers can't get a
single one. Preorders for the PS5 are being resold for nearly $1000. Our take on this is that if we release a bot that
anyone can use, for free, then the number of items that scalpers can buy goes down and normal consumers can buy items
for MSRP.

<<<<<<< HEAD
[Installation](#Installation) | [Usage](#Usage) | [Discord](https://discord.gg/4rfbNKrmnC) | [Troubleshooting](#Troubleshooting)
=======
**If everyone is botting, then no one is botting.**

## Current Functionality

FairGame only works on Amazon and can automatically check out.
### Other Notes on Functionality
* By default, FairGame will only purchase new items with free shipping. This can be changed with options on the command
  line, see [Configuration](#Configuration).
* FairGame is designed to check if each product is in stock sequentially, not concurrently (by choice). While 
  more than one instance of the program can be run concurrently, we do not encourage nor support this and will not 
  provide help in doing so.
* There is no functionality to stop and confirm information with your bank during checkout (sorry EU). If someone from
  EU wants to figure this out and submit a pull request, that would be great.
* FairGame organizes the products being checked into lists, and each list is subject to a minimum and maximum 
  purchase price range. Once an item is purchased from a list, that list is removed, and it will no longer 
  purchase an item from that list.
  * If you want to set purchase price ranges for several different products, but only want FairGame to purchase
    one of any of the products you've included in the configuration file, use the `--single-shot` option, see
    [Running the program](#Running-the-program)    
# Installation

## Requirements

***!!! YOU WILL NEED TO USE THE 3.8.5+ BRANCH OF PYTHON, ANY OTHER BRANCH/VERSION (Anaconda, 2.7, 3.9.x, 
toaster, etc.) BREAKS DEPENDENCIES !!!***

It is best if you use the newest version (3.8.8) but 3.8.5, 3.8.6, and 3.8.7 should also work. 

It also requires a working Chrome installation. 
Running it on a potato (<2GB of RAM) is not suggested. 

## Windows Quick Start

Here are the very simple steps for running the bot on Windows:
1. [Turn on your computer](https://www.google.com/search?q=how+do+I+turn+on+my+computer)
2. Install Python 3.8.5, 3.8.6, 3.8.7 or 3.8.8. Install to some location that does not include spaces in the path 
   (we suggest C:\Python38). Click the checkbox that says Add Python 3.8 to PATH (or something similar) 
   during the installation.
3. Download GitHub Desktop and Open the FairGame Repository with GitHub Desktop (or download the zip file). 
   Again, make sure this installs to a location without spaces in the path. If you need help with this, look at Wiki.
4. Open the FairGame folder in File Explorer. Double click __INSTALL (RUN FIRST).bat ***DON'T USE ADMINISTRATIVE MODE***.
5. After this finishes (it could take a few minutes or longer), make a copy of the amazon_config.template_json file,
   and rename it to amazon_config.json. If you don't know how to rename file extensions, look it up on
   [Google](https://www.google.com/search?q=how+do+I+rename+file+extensions+in+Windows).
6. Edit the amazon_config.json, this assumes US using smile.amazon.com. Using Amazon Smile requires that you select
   a charity. If you do not know how to do this, use 
   [Google](https://www.google.com/search?q=how+do+i+select+a+charity+on+amazon+smile). 
   Find a product, like a USB stick that is in stock, and put the 
   [ASIN](https://www.google.com/search?q=what+is+an+ASIN) for that product in place of the B07JH53M4T listed below 
   (or use that if it is in stock). Change the reserve_min_1 and reserve_max_1 to be below and above the price of the
   item, respectively: 
```json
{
  "asin_groups": 1,
  "asin_list_1": ["B07JH53M4T"],
  "reserve_min_1": 5,
  "reserve_max_1": 15,
  "amazon_website": "smile.amazon.com"
}
```
7. In File Explorer, double click the `_Amazon.bat` file in the FairGame folder. ***DON'T USE ADMINISTRATIVE MODE***. 
   Type in your amazon email address when asked for your amazon login ID. Type in your amazon account password when 
   asked for your amazon password. Type in a password for your credentials (this can be whatever you want, it just 
   encrypts your account email/password file)
8. Verify that the bot successfully makes it to the place your order page with the item you put in the config file. 
   If it does not, then:
   * You messed something up above, and need to fix it; or,
   * It is asking you for your address and payment info. You need to make a purchase manually with the bot in a separate tab and verify that it correctly sets your defaults for the browser. See [#faq on our Discord](https://discord.gg/GEsarYKMAw).
9. Edit the config file with what you want
10. Remove `--test` from `_Amazon.bat`
11. Run `_Amazon.bat` and wait
>>>>>>> 8183c5aa


<<<<<<< HEAD
We built this in response to the severe tech scalping situation that's happening right now. Almost every tech product
that's coming out right now is being instantly brought out by scalping groups and then resold at at insane prices. $699
GPUs are being listed for $1700 on eBay, and these scalpers are buying 40 cards while normal consumers can't get a
single one. Preorders for the PS5 are being resold for nearly $1000. Our take on this is that if we release a bot that
anyone can use, for free, then the number of items that scalpers can buy goes down and normal consumers can buy items
for MSRP.
=======
Additional information about running FairGame can be found in the rest of the documentation.
>>>>>>> 8183c5aa

## Detailed Directions
### Python
This project uses Python 3.8.X and uses [Pipenv](https://pypi.org/project/pipenv/) to manage dependencies. 

<<<<<<< HEAD
## Current Functionality

| **Website** | **Auto Checkout** | **Open Cart Link** | **Test flag** |
|:---:|:---:|:---:|:---:|
| amazon.com |`✔`| | |
| ~~bestbuy.com~~ | |`✔`| |

Best Buy has been deprecated, see [details](#best-buy) below.

## Got a question?

Read through this document and the cheat sheet linked in the next sections. See the [FAQs](#frequently-asked-questions)
if that does not answer your questions.
=======
### Downloading FairGame
To get started, there are two options:
#### Releases

To get the latest release as a convenient package, download it directly from
the [Releases](https://github.com/Hari-Nagarajan/fairgame/releases)
page on GitHub. The "Source code" zip or tar file are what you'll want. This can be downloaded and extracted into a
directory of your choice (e.g. C:\fairgame).
>>>>>>> 8183c5aa

#### Git

<<<<<<< HEAD
Community user Easy_XII has created a great cheat sheet for getting started. It includes specific and additional steps
for Windows users as well as useful product and configuration information. Please start
with [this guide](https://docs.google.com/document/d/14kZ0SNC97DFVRStnrdsJ8xbQO1m42v7svy93kUdtX48) to get you started
and to answer any initial questions you may have about setup.

**Note:** The above document is community maintained and managed. The authors of Fairgame do not control the contents,
so use some common sense when configuring the bot as both the bot and the sites we interact with change over time. For
example, do not ask us why the bot does not purchase an item whose price has changed to $8.49 when the _minimum_
purchase price is set to $10 in the configuration file that YOU are supposed to update

### General

This project uses [Pipenv](https://pypi.org/project/pipenv/) to manage dependencies. Hop in
my [Discord](https://discord.gg/4rfbNKrmnC) if you have ideas, need help or just want to tell us about how you got your
new toys.

To get started, there are two options:

#### Releases

To get the latest release as a convenient package, download it directly from
the [Releases](https://github.com/Hari-Nagarajan/fairgame/releases)
page on GitHub. The "Source code" zip or tar file are what you'll want. This can be downloaded and extracted into a
directory of your choice (e.g. C:\fairgame).

#### Git

If you want to manage the code via Git, you'll first need to clone this repository. If you are unfamiliar with Git,
follow the [guide](https://github.com/Hari-Nagarajan/fairgame/wiki/How-to-use-GitHub-Desktop-App) on how to do that on
our Wiki . You *can* use the "Download Zip" button on the GitHub repository's homepage but this makes receiving updates
more difficult. If you can get setup with the GitHub Desktop app, updating to the latest version of the bot takes 1
click.

**!!! YOU WILL NEED TO USE THE 3.8 BRANCH OF PYTHON, 3.9.X BREAKS DEPENDENCIES !!!**

It is best if you use the newest version (3.8.7) but 3.8.5 and 3.8.6 should also work. 3.8.0 does not.

=======
If you want to manage the code via Git, you'll first need to clone this repository. If you are unfamiliar with Git,
follow the [guide](https://github.com/Hari-Nagarajan/fairgame/wiki/How-to-use-GitHub-Desktop-App) on how to do that on
our Wiki . You *can* use the "Download Zip" button on the GitHub repository's homepage but this makes receiving updates
more difficult. If you can get setup with the GitHub Desktop app, updating to the latest version of the bot takes 1
click.

### Installing Dependencies
If you are on Windows, use `INSTALL (RUN FIRST).bat`. ***Do NOT use administrative mode***

If you are not on Windows, do the following:

>>>>>>> 8183c5aa
```shell
pip install pipenv
pipenv install
```
`pipenv install` must be run in the project's folder.

**NOTE: YOU SHOULD RUN `pipenv install` ANY TIME YOU UPDATE, IN CASE THE DEPENDENCIES HAVE CHANGED!**

### Configuration

Make a copy of `amazon_config.template_json` and 
[rename](https://www.google.com/search?q=how+to+change+file+extensions+on+windows+10) to `amazon_config.json`. Edit it 
according to the 
[ASINs](https://www.datafeedwatch.com/blog/amazon-asin-number-what-is-it-and-how-do-you-get-it#how-to-find-asin) you are
interested in purchasing. You can find a list of ASINs for some common products people are looking for in the 
[cheat sheet](https://docs.google.com/document/d/14kZ0SNC97DFVRStnrdsJ8xbQO1m42v7svy93kUdtX48). If it's not in the 
cheat sheet, you have to look it up yourself.

* `asin_groups` indicates the number of ASIN groups (or lists) you want to use.
* `asin_list_x` list of ASINs for products you want to purchase. You must locate these for the products you want, use 
  the links above to get started.
    * The first time an item from list "x" is in stock and under its associated reserve, it will purchase it. FairGame 
      will continue to loop through the other lists until it purchases one item from each (unless the `--single-shot` 
      option is enabled, in which case it stops after the first purchase).
    * If the purchase is successful, the bot will not buy anything else from list "x".
    * Use sequential numbers for x, starting from 1. x can be any integer from 1 to 18,446,744,073,709,551,616
* `reserve_min_x` set a minimum limit to consider for purchasing an item. If a seller has a listing for a 700 dollar
  item a 1 dollar, it's likely fake.
* `reserve_max_x` is the most amount you want to spend for a single item (i.e., ASIN) in `asin_list_x`. Does not include
  tax. If `--checkshipping` flag is active, this includes shipping listed on offer page.
* `amazon_website` amazon domain you want to use. smile subdomain appears to work better, if available in your
  country. [*What is Smile?*](https://org.amazon.com/) Note that using Amazon Smile requires you to pick a charity.
  If you do not do so, you will not be able to purchase anything, and you will likely have problems running FairGame.

##### Configuration Examples

<<<<<<< HEAD
Run it

```shell
python app.py
=======
One unique product with one ASIN (e.g., Segway Ninebot S and GoKart Drift Kit Bundle) :
>>>>>>> 8183c5aa

```json
{
  "asin_groups": 1,
  "asin_list_1": [
    "B07K7NLDGT"
  ],
  "reserve_min_1": 450,
  "reserve_max_1": 500,
  "amazon_website": "smile.amazon.com"
}
```

One general product with multiple ASINS (e.g 16 GB USB drive 2 pack)

```json
{
  "asin_groups": 1,
  "asin_list_1": [
    "B07JH53M4T",
    "B085M1SQ9S",
    "B00E9W1ULS"
  ],
  "reserve_min_1": 15,
  "reserve_max_1": 20,
  "amazon_website": "smile.amazon.com"
}
```

<<<<<<< HEAD
### Platform Specific

These instructions are supplied by community members and any adjustments, corrections, improvements or clarifications
are welcome. These are typically created during installation in a single environment, so there may be caveats or changes
necessary for your environment. This isn't intended to be a definitive guide, but a starting point as validation that a
platform can/does work. Please report back any suggestions to our [Discord](https://discord.gg/qDY2QBtAW6) feedback
channel.

### Installation Ubuntu 20.10 (and probably other distros)

Based off Ubuntu 20.10 with a fresh installation.

Open terminal. Either right click desktop and go to Open In Terminal, or search for Terminal under Show Applications

Install Google Chrome:
`wget https://dl.google.com/linux/direct/google-chrome-stable_current_amd64.deb && sudo dpkg -i google-chrome-stable_current_amd64.deb`

Install Pip:
`sudo apt install python3-pip`

Install pipenv:
`pip3 install pipenv`

Add /home/$USER/.local/bin to PATH:
`export PATH="/home/$USER/.local/bin:$PATH"`

Install git:
`sudo apt install git`

Clone git repository:
`git clone https://github.com/Hari-Nagarajan/fairgame`

Change into the fairgame folder:
`cd ./fairgame/`

Prepare your config files within ./config/

```shell
cp ./config/amazon_config.template_json ./config/amazon_config.json
cp ./config/apprise.conf_template ./config/apprise.conf
```

Make a pipshell environment:
`pipenv shell`

Install dependencies:
`pipenv install`

Edit the newly created files with your settings based on your [configuration](#configuration)

### Installation Raspberry Pi 4 (2 GB+)

This is an abridged version of the community created document by UnidentifiedWarlock and Judarius.  It can be 
found [here](https://docs.google.com/document/d/1VUxXhATZ8sZOJxdh3AIY6OGqwLRmrAcPikKZAwphIE8/edit). If the steps here
don't work on your Pi 4, look there for additional options. This hasn't been tested on a Pi 3, but given enough RAM to
run Chrome, it may very well work. Let us know. 

```shell
sudo apt update
sudo apt upgrade
sudo apt-get install -y build-essential tk-dev libncurses5-dev libncursesw5-dev libreadline6-dev libdb5.3-dev libgdbm-dev libsqlite3-dev libssl-dev libbz2-dev libexpat1-dev liblzma-dev zlib1g-dev libffi-dev libzbar-dev clang 

version=3.8.7

wget https://www.python.org/ftp/python/$version/Python-$version.tgz

tar zxf Python-$version.tgz
cd Python-$version
./configure --enable-optimizations
make -j4
sudo make altinstall

sudo python3 -m pip install --upgrade pip

sudo apt install chromium-chromedriver
cp /usr/bin/chromedriver /home/fairgame/.local/share/virtualenvs/fairgame-<RANDOMCHARS>/lib/python3.8/site-packages/chromedriver_py/chromedriver_linux64
git clone https://github.com/Hari-Nagarajan/fairgame
cd fairgame/
pip3 install pipenv
export PATH=$PATH:/home/$USER/.local/bin
pipenv shell 
pipenv install
```

Leave this Terminal window open.

Open the following file in a text editor:

`/home/$USER/.local/share/virtualenvs/fairgame-<RANDOMCHARS>/lib/python3.8/site-packages/selenium/webdriver/common/service.py`

Edit line 38 from

`self.path = executable`

to

`self.path = "chromedriver"`

Then save and close the file.
=======
Two general products with multiple ASINS and different price points (e.g. 16 GB USB drive 2 pack and a statue of The
Thinker)

```json
{
  "asin_groups": 2,
  "asin_list_1": [
    "B07JH53M4T",
    "B085M1SQ9S",
    "B00E9W1ULS"
  ],
  "reserve_min_1": 15,
  "reserve_max_1": 20,
  "asin_list_2": [
    "B006HPI2A2",
    "B00N54S1WW"
  ],
  "reserve_min_2": 50,
  "reserve_max_2": 75,
  "amazon_website": "smile.amazon.com"
}
```
If you wanted to watch another product, you'd add a third list (e.g. `asin_list_3`) and associated min/max pricing and
increase the `asin_groups` to 3. Add as many lists as are needed, keeping in mind that the main distinction between
lists is the min/max price boundaries. Once any ASIN is purchased from an ASIN list, that list is remove from the hunt
until FairGame is restarted.
>>>>>>> 8183c5aa

To verify that your JSON is well formatted, paste and validate it at https://jsonlint.com/

<<<<<<< HEAD
### Amazon

TL;DR Notes:
* By default, bot will only purchase new items with free shipping.
* Running the FairGame with the `_Amazon.bat` is easiest. You should change the name of the `_Amazon.bat` file though, so it does not overwrite any changes you made (adding flags, removing `--test`, etc.)
* Make a copy of the `amazon_config.template_json` file, and rename it to `amazon_config.json`. Modify it as _you_ see fit, with ASINs and min/max reserve prices as you think they should be set.
* **DO NOT ADD STUFF TO YOUR CART WHILE THE BOT IS RUNNING - IF IT ATTEMPTS TO CHECKOUT, AND THERE ARE ITEMS IN THE CART, BUT YOUR TARGET ITEM DOES NOT ADD TO CART CORRECTLY, IT WILL PURCHASE WHATEVER WAS IN THE CART AND THINK THAT IT PURCHASED YOUR TARGET ITEM.**
* **EVEN THOUGH THIS IS "TL;DR" YOU STILL NEED TO READ THE WHOLE THING!**

The following flags are specific to the Amazon scripts. They the `[OPTIONS]` to be passed on the command-line to control
the behavior of Amazon scanning and purchasing. These can be added at the command line or added to a batch file/shell
script (see `_Amazon.bat` in the root folder of the project). **NOTE:** `--test` flag has been added to `_Amazon.bat`
file by default. This should be deleted after you've verified that the bot works correctly for you. If you don't want
your `_Amazon.bat`
to be deleted when you update, you should rename it to something else.

#### Amazon flags ####

```shell
python app.py amazon --help

Usage: app.py amazon option

Options:
  --no-image          Do not load images
  --headless          Runs Chrome in headless mode.
  --test              Run the checkout flow but do not actually purchase the
                      item[s]
=======
### Running the program
If you are on Windows, we suggest making a copy of `_Amazon.bat` and adding the options of your choice to the end of 
line (see Options below). Run the program by double clicking on the _Amazon.bat file (or whatever you renamed it to). 
***DO NOT RUN THE BATCH FILE WITH ADMINISTRATIVE MODE***

**NOTE:** `--test` flag has been added to `_Amazon.bat` file by default. **This should be deleted after you've verified 
that the bot works correctly for you.** If you don't want your `_Amazon.bat` to be deleted when you update, you should
copy it and rename it to something else as mentioned above.

If you are not on Windows, you can run the bot with the following command:

```shell
pipenv run python app.py amazon [Options]

Options:
  --headless          Runs Chrome in headless mode.
  
  --test              Run the checkout flow but do not actually purchase the item[s]
>>>>>>> 8183c5aa

  --delay FLOAT       Time to wait between the end of one stock check and the beginning of the next stock check.
  
  --checkshipping     Also include items with a shipping price in the search.
                      Shipping costs are factored into reserve price check calculation.

  --detailed          Take more screenshots. !!!!!! This could cause you to
                      miss checkouts !!!!!!

  --used              Show used items in search listings.
  
  --single-shot       Quit after 1 successful purchase
  
  --no-screenshots    Take NO screenshots, do not bother asking for help if
                      you use this... Screenshots are the best tool we have
                      for troubleshooting

  --disable-presence  Disable Discord Rich Presence functionallity
  
  --disable-sound     Disable local sounds.  Does not affect Apprise
                      notification sounds.

  --slow-mode         Uses normal page load strategy for selenium. Default is none

  --p TEXT            Pass in encryption file password as argument
  
  --log-stock-check   Will log each stock check to terminal and log file
  
  --shipping-bypass   Bot will attempt to click "Ship to this Address" button,
                      if it pops up during checkout. 
                      USE THIS OPTION AT YOUR OWN RISK!!!
                      NOTE: There is no functionality to choose payment
                      option, so bot may still fail during checkout
                      
  --help              Show this message and exit.
<<<<<<< HEAD
```

#### Configuration

Make a copy of `amazon_config.template_json` and rename to `amazon_config.json`. Edit it according to the ASINs you are
interested in purchasing.  [*What's an
ASIN?*](https://www.datafeedwatch.com/blog/amazon-asin-number-what-is-it-and-how-do-you-get-it#how-to-find-asin) You can find a list of ASINs for some common products people are looking for in the [cheat sheet](https://docs.google.com/document/d/14kZ0SNC97DFVRStnrdsJ8xbQO1m42v7svy93kUdtX48). If it's not in the cheat sheet, you have to look it up yourself.

* `asin_groups` indicates the number of ASIN groups you want to use.
* `asin_list_x` list of ASINs for products you want to purchase. You must locate these for the products you want, use the links above to get started.
    * The first time an item from list "x" is in stock and under its associated reserve, it will purchase it. FairGame will continue to loop through the other lists until it purchases one item from each (unless the `--single-shot` option is enabled, in which case it stops after the first purchase).
    * If the purchase is successful, the bot will not buy anything else from list "x".
    * Use sequential numbers for x, starting from 1. x can be any integer from 1 to 18,446,744,073,709,551,616
* `reserve_min_x` set a minimum limit to consider for purchasing an item. If a seller has a listing for a 700 dollar
  item a 1 dollar, it's likely fake.
* `reserve_max_x` is the most amount you want to spend for a single item (i.e., ASIN) in `asin_list_x`. Does not include
  tax. If `--checkshipping` flag is active, this includes shipping listed on offer page.
* `amazon_website` amazon domain you want to use. smile subdomain appears to work better, if available in your
  country. [*What is Smile?*](https://org.amazon.com/)

##### Examples
=======

```
* [What is Headless](https://www.google.com/search?q=what+is+headless+chrome)
* [What is Page Load Strategy?](https://www.google.com/search?q=what+is+page+load+strategy) 

>>>>>>> 8183c5aa

#### Examples

<<<<<<< HEAD
```json
{
  "asin_groups": 1,
  "asin_list_1": [
    "B07K7NLDGT"
  ],
  "reserve_min_1": 450,
  "reserve_max_1": 500,
  "amazon_website": "smile.amazon.com"
}
```

One general product with multiple ASINS (e.g 16 GB USB drive 2 pack)

```json
{
  "asin_groups": 1,
  "asin_list_1": [
    "B07JH53M4T",
    "B085M1SQ9S",
    "B00E9W1ULS"
  ],
  "reserve_min_1": 15,
  "reserve_max_1": 20,
  "amazon_website": "smile.amazon.com"
}
```

Two general products with multiple ASINS and different price points (e.g. 16 GB USB drive 2 pack and a statue of The
Thinker)

```json
{
  "asin_groups": 2,
  "asin_list_1": [
    "B07JH53M4T",
    "B085M1SQ9S",
    "B00E9W1ULS"
  ],
  "reserve_min_1": 15,
  "reserve_max_1": 20,
  "asin_list_2": [
    "B006HPI2A2",
    "B00N54S1WW"
  ],
  "reserve_min_2": 50,
  "reserve_max_2": 75,
  "amazon_website": "smile.amazon.com"
}
```

If you wanted to watch another product, you'd add a third list (e.g. `asin_list_3`) and associated min/max pricing and
increase the `asin_groups` to 3. Add as many lists as are needed, keeping in mind that the main distinction between
lists is the min/max price boundaries. Once any ASIN is purchased from an ASIN list, that list is remove from the hunt
until FairGame is restarted.

To verify that your JSON is well formatted, paste and validate it at https://jsonlint.com/

#### Start Up

Previously your username and password were entered into the config file, this is no longer the case. On first launch the
bot will prompt you for your credentials. You will then be asked for a password to encrypt them. Once done, your
encrypted credentials will be stored in
`amazon_credentials.json`. If you ever forget your encryption password, just delete this file and the next launch of the
bot will recreate it. An example of this will look like the following:
=======
Running FairGame with default functionality:
```shell
pipenv run python app.py amazon
```

Running FairGame to look for new and used items, and also include items that may have a shipping cost:
```shell
pipenv run python app.py amazon --used --checkshipping
```

Running Fairgame with delay of 4.5 seconds, and automatically putting in the credentials password of `abcd1234`
```shell
pipenv run python app.py amazon --delay=4.5 --p=abcd1234
```

### Start Up

When you first launch FairGame, it will prompt you for your amazon credentials.  You will then be asked for a password 
to encrypt them. Once done, your encrypted credentials will be stored in `amazon_credentials.json`. 
If you ever forget your encryption password, just delete this file and the next launch of the bot will recreate it.
An example of this will look like the following:
>>>>>>> 8183c5aa

```shell
python app.py amazon
INFO Initializing Apprise handler
INFO Initializing other notification handlers
INFO Enabled Handlers: ['Audio']
INFO No credential file found, let's make one
Amazon login ID: <your email address>
Amazon Password: <your amazon password>
INFO Create a password for the credential file
Credential file password: <a password used to encrypt your amazon credentials>
Verify credential file password: <the same password that was entered above>
INFO Credentials safely stored.
```

Starting the bot when you have created an encrypted file:

```shell
python app.py amazon --test
INFO Initializing Apprise handler
INFO Initializing other notification handlers
INFO Enabled Handlers: ['Audio']
Reading credentials from: amazon_credentials.json
Credential file password: <enter the previously created password>
```
<<<<<<< HEAD

Example usage:

```commandline
python app.py amazon --test
...
2020-12-23 13:07:38 INFO Initializing Apprise handler using: config/apprise.conf
2020-12-23 13:07:38 INFO Found Discord configuration
2020-12-23 13:07:38 INFO FairGame v0.5.4
2020-12-23 13:07:38 INFO Reading credentials from: config/amazon_credentials.json
2020-12-23 13:07:43 INFO ==================================================
2020-12-23 13:07:43 INFO Starting Amazon ASIN Hunt for 2 Products with:
2020-12-23 13:07:43 INFO --Delay of 3.0 seconds
2020-12-23 13:07:43 INFO --Free Shipping items only
2020-12-23 13:07:43 WARNING --Testing Mode.  NO Purchases will be made.
2020-12-23 13:07:43 INFO --Looking for 1 ASINs between 5.00 and 30.00
2020-12-23 13:07:43 INFO --Looking for 2 ASINs between 650.00 and 850.00
2020-12-23 13:07:43 INFO ==================================================
2020-12-23 13:07:43 INFO Waiting for home page.
2020-12-23 13:07:44 INFO Already logged in
2020-12-23 13:07:45 INFO Checking stock for items.
2020-12-23 13:07:46 INFO Item in stock and in reserve range!
2020-12-23 13:07:46 INFO clicking add to cart
2020-12-23 13:07:47 INFO clicking checkout.
2020-12-23 13:07:47 INFO Email
2020-12-23 13:07:48 INFO Email not needed.
2020-12-23 13:07:48 INFO Remember me checkbox
2020-12-23 13:07:48 INFO Password
2020-12-23 13:07:49 INFO enter in your two-step verification code in browser
2020-12-23 13:08:05 INFO Logged in as alan.m.levy@gmail.com
2020-12-23 13:08:06 INFO Found button , but this is a test
2020-12-23 13:08:06 INFO will not try to complete order
2020-12-23 13:08:06 INFO test time took 19.061731576919556 to check out
=======

>>>>>>> 8183c5aa

## Other Installation Help

<<<<<<< HEAD
## ~~Best Buy~~

Best Buy is currently deprecated because we don't yet have an effective way to determine item availability without
scraping and processing the product pages individually. Future updates may see this functionality return, but the
current code isn't reliable for high demand items and checkout automation has become increasingly hard due to anti-bot
measures taken by Best Buy.

Original code still exists, but provides very little utility. A 3rd party stock notification service would probably
serve as a better solution at Best Buy.

~~This is fairly basic right now. Just login to the best buy website in your default browser and then run the command as
follows:~~
=======
### Cheat Sheet
#### Windows Installation Guide and ASIN lists
Community user Easy_XII has created a great cheat sheet for getting started and has gathered many of the common ASINs 
people are looking for. It includes specific and additional steps (and pictures) for Windows users as well as useful
product and configuration information. Please start with 
[this guide](https://docs.google.com/document/d/14kZ0SNC97DFVRStnrdsJ8xbQO1m42v7svy93kUdtX48) to get you started
and to answer any initial questions you may have about setup.

**Note:** The above document is community maintained and managed. The authors of FairGame do not control the contents,
and this document and any other help guides/videos may not be updated for the latest release, so use some common sense
when configuring the bot as both the bot and the sites we interact with change over time. For example, do not ask us 
why the bot does not purchase an item whose price has changed to $8.49 when the _minimum_ purchase price is set to $10
in the configuration file that YOU are supposed to update


### Platform Specific

These instructions are supplied by community members and any adjustments, corrections, improvements or clarifications
are welcome. These are typically created during installation in a single environment, so there may be caveats or changes
necessary for your environment. This isn't intended to be a definitive guide, but a starting point as validation that a
platform can/does work. Please report back any suggestions to our [Discord](https://discord.gg/qDY2QBtAW6) feedback
channel.
>>>>>>> 8183c5aa

#### Installation MacOS 

Usage on Mojave (10.14) and above. Previous versions of macOS may not be compatible.

Ensure you have Python 3.8.5+ (3.8.8 recommended) installed on your system. If not, you can download it from 
https://www.python.org/downloads/release/python-388/ in the Files section near the bottom of the page. Make sure 
to choose macOS 64-bit installer. Once downloaded, you can go through the installer's setup steps.

Download the ZIP of Fairgame from GitHub, or clone it with `git clone https://github.com/Hari-Nagarajan/fairgame`. 

Open up the terminal on macOS (can be found in /Utilities in /Applications in Finder) and type `cd folderLocationHere/Fairgame`. 
If you do not know where the folder is located, type `cd ` and then drag the Fairgame folder ontop of the terminal window 
and let go. It then should autofill the folder path.

Type `pip3 install pipenv` and hit enter.

Type `pipenv shell` and hit enter. 

Type `pipenv install` and hit enter. 

Type `python app.py amazon` and go through setup. You will also need to set up the config file, seen below in the Configuration section

#### Installation Ubuntu 20.10 (and probably other distros)

Based off Ubuntu 20.10 with a fresh installation.

Open terminal. Either right click desktop and go to Open In Terminal, or search for Terminal under Show Applications

Install Google Chrome:
`wget https://dl.google.com/linux/direct/google-chrome-stable_current_amd64.deb && sudo dpkg -i google-chrome-stable_current_amd64.deb`

Install Pip:
`sudo apt install python3-pip`

Install pipenv:
`pip3 install pipenv`

Add /home/$USER/.local/bin to PATH:
`export PATH="/home/$USER/.local/bin:$PATH"`

Install git:
`sudo apt install git`

Clone git repository:
`git clone https://github.com/Hari-Nagarajan/fairgame`

Change into the fairgame folder:
`cd ./fairgame/`

Prepare your config files within ./config/

```shell
cp ./config/amazon_config.template_json ./config/amazon_config.json
cp ./config/apprise.conf_template ./config/apprise.conf
```

<<<<<<< HEAD
~~Example:~~

```
python python app.py bestbuy - -sku 6429440
```
=======
Make a pipshell environment:
`pipenv shell`

Install dependencies:
`pipenv install`

Edit the newly created files with your settings based on your [configuration](#configuration)

#### Installation Raspberry Pi 4 (2 GB+)

This is an abridged version of the community created document by UnidentifiedWarlock and Judarius.  It can be 
found [here](https://docs.google.com/document/d/1VUxXhATZ8sZOJxdh3AIY6OGqwLRmrAcPikKZAwphIE8/edit). If the steps here
don't work on your Pi 4, look there for additional options. This hasn't been tested on a Pi 3, but given enough RAM to
run Chrome, it may very well work. Let us know. 

```shell
sudo apt update
sudo apt upgrade
sudo apt-get install -y build-essential tk-dev libreadline-dev libdb5.3-dev libgdbm-dev libsqlite3-dev libssl-dev libbz2-dev libexpat1-dev liblzma-dev zlib1g-dev libffi-dev libxslt1-dev rustc libjpeg-dev zlib1g-dev libfreetype6-dev liblcms1-dev libopenjp2-7 libtiff5 libncurses5-dev libncursesw5-dev chromium-chromedriver

version=3.8.8

wget https://www.python.org/ftp/python/$version/Python-$version.tgz

tar zxf Python-$version.tgz
cd Python-$version
./configure --enable-optimizations
make -j4
sudo make altinstall

cd ..

sudo python3.8 -m pip install --upgrade pip

git clone https://github.com/Hari-Nagarajan/fairgame
cd fairgame/
pip3 install pipenv
export PATH=$PATH:/home/$USER/.local/bin
pipenv shell 
pipenv install
cp /usr/bin/chromedriver /home/$USER/.local/share/virtualenvs/fairgame-<RANDOMCHARS>/lib/python3.8/site-packages/chromedriver_py/chromedriver_linux64
```

Leave this Terminal window open.

Open the following file in a text editor:

`/home/$USER/.local/share/virtualenvs/fairgame-<RANDOMCHARS>/lib/python3.8/site-packages/selenium/webdriver/common/service.py`

Edit line 38 from
>>>>>>> 8183c5aa

`self.path = executable`

to

`self.path = "chromedriver"`

Then save and close the file.

Back in the terminal you kept open, under the fairgame folder you can now type `python app.py amazon` and run the bot, or add any flags after you wish to use like --headless or --delay x to make `python app.py amazon --headless --delay 4`

# Advanced Configuration 
## Notifications

### Sounds

Local sounds are provided as a means to give you audible cues to what is happening. The notification sound plays for
notable events (e.g., start up, product found for purchase) during the scans. An alarm notification will play when user
interaction is necessary. This is typically when all automated options have been exhausted. Lastly, a purchase
notification sound will play if the bot if successful. These local sounds can be disabled via the command-line
and [tested](#testing-notifications) along with other notification methods
<<<<<<< HEAD
=======
#### Attribution
Notification sound from https://notificationsounds.com.
>>>>>>> 8183c5aa

### Apprise

Notifications are now handled by Apprise. Apprise lets you send notifications to a large number of supported
notification services. Check https://github.com/caronc/apprise/wiki for a detailed list.

To enable Apprise notifications, make a copy of `apprise.conf_template` in the `config` directory and name it
`apprise.conf`. Then add apprise formatted urls for your desired notification services as simple text entries in the
config file. Any recognized notification services will be reported on app start.

<<<<<<< HEAD
##### Apprise Example Config:
=======
#### Apprise Example Config:
>>>>>>> 8183c5aa

```
# Hash Tags denote comment lines and blank lines are allowed
# Discord (https://github.com/caronc/apprise/wiki/Notify_discord)

https://discordapp.com/api/webhooks/{WebhookID}/{WebhookToken}

# Telegram
tgram://{bot_token}/{chat_id}/


# Slack (https://github.com/caronc/apprise/wiki/Notify_slack)
https://hooks.slack.com/services/{tokenA}/{tokenB}/{tokenC}

```

### Pavlok

To enable shock notifications to
your [Pavlok Shockwatch](https://www.amazon.com/Pavlok-PAV2-PERIMETER-BLACK-2/dp/B01N8VJX8P?), store the url from the
pavlok app in the ```pavlok_config.json``` file, you can copy the template from ```pavlok_config.template_json```.

**WARNING:** This feature does not currently support adjusting the intensity, it will always be max (255).

```json
{
  "base_url": "url goes here"
}
```

### Testing notifications

Once you have setup your `apprise_config.json ` you can test it by running `python app.py test-notifications` from
within your pipenv shell. This will send a test notification to all configured notification services.

## CLI Tools

### CDN Endpoints

The `find-endpoints` tool is designed to help you understand how many website domain endpoints exist for your geography
based on global Content Delivery Networks (CDNs) and your specific network provider. Its purpose is nothing more than to
educate you about variability of the network depending on how your computer resolves a domain. Doing something useful
with this knowledge is beyond the scope of this feature.

```shell
Usage: app.py find-endpoints [OPTIONS]

Options:
  --domain TEXT  Specify the domain you want to find endpoints for (e.g.
                 www.amazon.de, www.amazon.com, smile.amazon.com.

  --help         Show this message and exit.
```

Specifying a domain (e.g. www.amazon.com, www.amazon.es, www.google.com, etc.) will generate a list of IP addresses that
various public name servers resolve the name to. Hopefully this is helpful in understanding the variable nature of the
content that different people see.

### Routes

The `show_traceroutes` tool is simply a tool that attempts to generate the commands necessary to determine the various
paths that the Fairgame could take to get to a domain, based on who is resolving the domain to an IP.
It uses the [end points](#cdn-endpoints) tool to convert a domain name to the various IPs and generates a list of
commands you can copy and paste into the console to compare routes.

```shell
Usage: app.py show-traceroutes [OPTIONS]

Options:
  --domain TEXT  Specify the domain you want to generate traceroute commands for.

  --help         Show this message and exit.
```

This is intended for people who feel that they can modify their network situation such that the fastest route is used.
<<<<<<< HEAD
Explaining the Internet and how routing works is beyond the scope of this command, this tool, this projects, and the
developers.

## Troubleshooting

+ Re-read this documentation.

+ Verify your JSON.

+ Consider joining the #tech-support channel in [Discord](https://discord.gg/5tw6UY7g44) for help from the community if
  these common fixes don't help.

=======
Explaining the Internet and how routing works is beyond the scope of this command, this tool, this project, and the
developers.

# Issues Running FairGame 
## Known Issues
* Pipenv does not like spaces in file paths, so you will either need to run from a place where you do not have spaces 
  in the file path, or set the option for pipenv to run locally in relation to the current file directory with:
```shell
set PIPENV_VENV_IN_PROJECT=1 (Windows) 
export PIPENV_VENV_IN_PROJECT=1 (Linux/Other)
```

* Running the bot minimized can cause time out errors due to how Selenium acts with various versions of Chrome. 

* One time passcode (OTP) doesn't work in headless. Turn it off when starting up a headless instance, then turn 
  it back on afterwords.

## Troubleshooting

+ Re-read this documentation.

+ Verify your JSON.

+ Consider joining the #tech-support channel in [Discord](https://discord.gg/5tw6UY7g44) for help from the community if
  these common fixes don't help.

>>>>>>> 8183c5aa
+ **Error: ```selenium.common.exceptions.WebDriverException: Message: unknown error: cannot find Chrome binary```**
  The issue is that chrome is not installed in the expected location.
  See [Selenium Wiki](https://github.com/SeleniumHQ/selenium/wiki/ChromeDriver#requirements) and the section
  on [overriding the Chrome binary location .](https://sites.google.com/a/chromium.org/chromedriver/capabilities#TOC-Using-a-Chrome-executable-in-a-non-standard-location)

  The easy fix for this is to add an option where selenium is used (`selenium_utils.py`)

  ```
  python chrome_options.binary_location = "C:\Users\%USERNAME%\AppData\Local\Google\Chrome\Application\chrome.exe"
  ```

<<<<<<< HEAD
+ **Error: ```selenium.common.exceptions.SessionNotCreatedException: Message: session not created: This version of ChromeDriver only supports Chrome version 87```**

  You are not running the proper version of Chrome this requires. As of this update, the current version is Chrome 87.
=======
+ **Error: ```selenium.common.exceptions.SessionNotCreatedException: Message: session not created: 
  This version of ChromeDriver only supports Chrome version 89```**

  You are not running the proper version of Chrome this requires. As of this update, the current version is Chrome 89.
>>>>>>> 8183c5aa
  Check your version by going to ```chrome://version/``` in your browser. We are going to be targeting the current stable
  build of chrome. If you are behind, please update, if you are on a beta or canary branch, you'll have to build your own
  version of chromedriver-py.

## Frequently Asked Questions

To keep up with questions, the Discord channel [#FAQ](https://discord.gg/GEsarYKMAw) is where you'll find the latest
<<<<<<< HEAD
answers. If you don't find it there, ask in #tech-support.

1. **Can I run multiple instances of the bot?**
   While possible, running multiple instances are not a supported usage case. You are on your own to figure this one out.

2. **Does Fairgame automatically bypass CAPTCHA's on the store sites?**
   For Amazon, yes. The bot will try and auto-solve CAPTCHA's during the checkout process.

3. **Does `--headless` work?**
   Yes!  A community user identified the issue with the headless option while running on a Raspberry Pi. This allowed
   the developers to update the codebase to consistently work correctly on headless server environments. Give it a try
   and let us know if you have any issues.

4. **Does Fairgame run on a Raspberry Pi?**
   Yes, with caveats. Most people seem to have success with Raspberry Pi 4. The 2 GB model may need to run the headless
   option due to the smaller memory footprint. Still awaiting community feedback on running on a Pi 3. CPU and memory
   capacity seem to be the limiting factor for older Pi models.
=======
answers. If you don't find it there, ask in #tech-support. 

1. **Can I run multiple instances of the bot?**
   While possible, running multiple instances is not supported.

2. **Does Fairgame automatically bypass CAPTCHA's on the store sites?**
   The bot will try and auto-solve CAPTCHA's during the checkout process.

3. **Does `--headless` work?**
   Yes!  A community user identified the issue with the headless option while running on a Raspberry Pi. This allowed
   the developers to update the codebase to consistently work correctly on headless server environments. Give it a try
   and let us know if you have any issues.
>>>>>>> 8183c5aa

4. **Does Fairgame run on a Raspberry Pi?**
   Yes, with caveats. Most people seem to have success with Raspberry Pi 4. The 2 GB model may need to run the headless
   option due to the smaller memory footprint. Still awaiting community feedback on running on a Pi 3. CPU and memory
   capacity seem to be the limiting factor for older Pi models. The Pi is also much slower then even a semi-recent
   (5 years or less) laptop. 

<|MERGE_RESOLUTION|>--- conflicted
+++ resolved
@@ -43,9 +43,6 @@
 anyone can use, for free, then the number of items that scalpers can buy goes down and normal consumers can buy items
 for MSRP.
 
-<<<<<<< HEAD
-[Installation](#Installation) | [Usage](#Usage) | [Discord](https://discord.gg/4rfbNKrmnC) | [Troubleshooting](#Troubleshooting)
-=======
 **If everyone is botting, then no one is botting.**
 
 ## Current Functionality
@@ -117,70 +114,16 @@
 9. Edit the config file with what you want
 10. Remove `--test` from `_Amazon.bat`
 11. Run `_Amazon.bat` and wait
->>>>>>> 8183c5aa
-
-
-<<<<<<< HEAD
-We built this in response to the severe tech scalping situation that's happening right now. Almost every tech product
-that's coming out right now is being instantly brought out by scalping groups and then resold at at insane prices. $699
-GPUs are being listed for $1700 on eBay, and these scalpers are buying 40 cards while normal consumers can't get a
-single one. Preorders for the PS5 are being resold for nearly $1000. Our take on this is that if we release a bot that
-anyone can use, for free, then the number of items that scalpers can buy goes down and normal consumers can buy items
-for MSRP.
-=======
+
+
 Additional information about running FairGame can be found in the rest of the documentation.
->>>>>>> 8183c5aa
 
 ## Detailed Directions
 ### Python
 This project uses Python 3.8.X and uses [Pipenv](https://pypi.org/project/pipenv/) to manage dependencies. 
 
-<<<<<<< HEAD
-## Current Functionality
-
-| **Website** | **Auto Checkout** | **Open Cart Link** | **Test flag** |
-|:---:|:---:|:---:|:---:|
-| amazon.com |`✔`| | |
-| ~~bestbuy.com~~ | |`✔`| |
-
-Best Buy has been deprecated, see [details](#best-buy) below.
-
-## Got a question?
-
-Read through this document and the cheat sheet linked in the next sections. See the [FAQs](#frequently-asked-questions)
-if that does not answer your questions.
-=======
 ### Downloading FairGame
 To get started, there are two options:
-#### Releases
-
-To get the latest release as a convenient package, download it directly from
-the [Releases](https://github.com/Hari-Nagarajan/fairgame/releases)
-page on GitHub. The "Source code" zip or tar file are what you'll want. This can be downloaded and extracted into a
-directory of your choice (e.g. C:\fairgame).
->>>>>>> 8183c5aa
-
-#### Git
-
-<<<<<<< HEAD
-Community user Easy_XII has created a great cheat sheet for getting started. It includes specific and additional steps
-for Windows users as well as useful product and configuration information. Please start
-with [this guide](https://docs.google.com/document/d/14kZ0SNC97DFVRStnrdsJ8xbQO1m42v7svy93kUdtX48) to get you started
-and to answer any initial questions you may have about setup.
-
-**Note:** The above document is community maintained and managed. The authors of Fairgame do not control the contents,
-so use some common sense when configuring the bot as both the bot and the sites we interact with change over time. For
-example, do not ask us why the bot does not purchase an item whose price has changed to $8.49 when the _minimum_
-purchase price is set to $10 in the configuration file that YOU are supposed to update
-
-### General
-
-This project uses [Pipenv](https://pypi.org/project/pipenv/) to manage dependencies. Hop in
-my [Discord](https://discord.gg/4rfbNKrmnC) if you have ideas, need help or just want to tell us about how you got your
-new toys.
-
-To get started, there are two options:
-
 #### Releases
 
 To get the latest release as a convenient package, download it directly from
@@ -196,23 +139,11 @@
 more difficult. If you can get setup with the GitHub Desktop app, updating to the latest version of the bot takes 1
 click.
 
-**!!! YOU WILL NEED TO USE THE 3.8 BRANCH OF PYTHON, 3.9.X BREAKS DEPENDENCIES !!!**
-
-It is best if you use the newest version (3.8.7) but 3.8.5 and 3.8.6 should also work. 3.8.0 does not.
-
-=======
-If you want to manage the code via Git, you'll first need to clone this repository. If you are unfamiliar with Git,
-follow the [guide](https://github.com/Hari-Nagarajan/fairgame/wiki/How-to-use-GitHub-Desktop-App) on how to do that on
-our Wiki . You *can* use the "Download Zip" button on the GitHub repository's homepage but this makes receiving updates
-more difficult. If you can get setup with the GitHub Desktop app, updating to the latest version of the bot takes 1
-click.
-
 ### Installing Dependencies
 If you are on Windows, use `INSTALL (RUN FIRST).bat`. ***Do NOT use administrative mode***
 
 If you are not on Windows, do the following:
 
->>>>>>> 8183c5aa
 ```shell
 pip install pipenv
 pipenv install
@@ -249,14 +180,7 @@
 
 ##### Configuration Examples
 
-<<<<<<< HEAD
-Run it
-
-```shell
-python app.py
-=======
 One unique product with one ASIN (e.g., Segway Ninebot S and GoKart Drift Kit Bundle) :
->>>>>>> 8183c5aa
 
 ```json
 {
@@ -286,107 +210,6 @@
 }
 ```
 
-<<<<<<< HEAD
-### Platform Specific
-
-These instructions are supplied by community members and any adjustments, corrections, improvements or clarifications
-are welcome. These are typically created during installation in a single environment, so there may be caveats or changes
-necessary for your environment. This isn't intended to be a definitive guide, but a starting point as validation that a
-platform can/does work. Please report back any suggestions to our [Discord](https://discord.gg/qDY2QBtAW6) feedback
-channel.
-
-### Installation Ubuntu 20.10 (and probably other distros)
-
-Based off Ubuntu 20.10 with a fresh installation.
-
-Open terminal. Either right click desktop and go to Open In Terminal, or search for Terminal under Show Applications
-
-Install Google Chrome:
-`wget https://dl.google.com/linux/direct/google-chrome-stable_current_amd64.deb && sudo dpkg -i google-chrome-stable_current_amd64.deb`
-
-Install Pip:
-`sudo apt install python3-pip`
-
-Install pipenv:
-`pip3 install pipenv`
-
-Add /home/$USER/.local/bin to PATH:
-`export PATH="/home/$USER/.local/bin:$PATH"`
-
-Install git:
-`sudo apt install git`
-
-Clone git repository:
-`git clone https://github.com/Hari-Nagarajan/fairgame`
-
-Change into the fairgame folder:
-`cd ./fairgame/`
-
-Prepare your config files within ./config/
-
-```shell
-cp ./config/amazon_config.template_json ./config/amazon_config.json
-cp ./config/apprise.conf_template ./config/apprise.conf
-```
-
-Make a pipshell environment:
-`pipenv shell`
-
-Install dependencies:
-`pipenv install`
-
-Edit the newly created files with your settings based on your [configuration](#configuration)
-
-### Installation Raspberry Pi 4 (2 GB+)
-
-This is an abridged version of the community created document by UnidentifiedWarlock and Judarius.  It can be 
-found [here](https://docs.google.com/document/d/1VUxXhATZ8sZOJxdh3AIY6OGqwLRmrAcPikKZAwphIE8/edit). If the steps here
-don't work on your Pi 4, look there for additional options. This hasn't been tested on a Pi 3, but given enough RAM to
-run Chrome, it may very well work. Let us know. 
-
-```shell
-sudo apt update
-sudo apt upgrade
-sudo apt-get install -y build-essential tk-dev libncurses5-dev libncursesw5-dev libreadline6-dev libdb5.3-dev libgdbm-dev libsqlite3-dev libssl-dev libbz2-dev libexpat1-dev liblzma-dev zlib1g-dev libffi-dev libzbar-dev clang 
-
-version=3.8.7
-
-wget https://www.python.org/ftp/python/$version/Python-$version.tgz
-
-tar zxf Python-$version.tgz
-cd Python-$version
-./configure --enable-optimizations
-make -j4
-sudo make altinstall
-
-sudo python3 -m pip install --upgrade pip
-
-sudo apt install chromium-chromedriver
-cp /usr/bin/chromedriver /home/fairgame/.local/share/virtualenvs/fairgame-<RANDOMCHARS>/lib/python3.8/site-packages/chromedriver_py/chromedriver_linux64
-git clone https://github.com/Hari-Nagarajan/fairgame
-cd fairgame/
-pip3 install pipenv
-export PATH=$PATH:/home/$USER/.local/bin
-pipenv shell 
-pipenv install
-```
-
-Leave this Terminal window open.
-
-Open the following file in a text editor:
-
-`/home/$USER/.local/share/virtualenvs/fairgame-<RANDOMCHARS>/lib/python3.8/site-packages/selenium/webdriver/common/service.py`
-
-Edit line 38 from
-
-`self.path = executable`
-
-to
-
-`self.path = "chromedriver"`
-
-Then save and close the file.
-=======
 Two general products with multiple ASINS and different price points (e.g. 16 GB USB drive 2 pack and a statue of The
 Thinker)
 
@@ -413,40 +236,9 @@
 increase the `asin_groups` to 3. Add as many lists as are needed, keeping in mind that the main distinction between
 lists is the min/max price boundaries. Once any ASIN is purchased from an ASIN list, that list is remove from the hunt
 until FairGame is restarted.
->>>>>>> 8183c5aa
 
 To verify that your JSON is well formatted, paste and validate it at https://jsonlint.com/
 
-<<<<<<< HEAD
-### Amazon
-
-TL;DR Notes:
-* By default, bot will only purchase new items with free shipping.
-* Running the FairGame with the `_Amazon.bat` is easiest. You should change the name of the `_Amazon.bat` file though, so it does not overwrite any changes you made (adding flags, removing `--test`, etc.)
-* Make a copy of the `amazon_config.template_json` file, and rename it to `amazon_config.json`. Modify it as _you_ see fit, with ASINs and min/max reserve prices as you think they should be set.
-* **DO NOT ADD STUFF TO YOUR CART WHILE THE BOT IS RUNNING - IF IT ATTEMPTS TO CHECKOUT, AND THERE ARE ITEMS IN THE CART, BUT YOUR TARGET ITEM DOES NOT ADD TO CART CORRECTLY, IT WILL PURCHASE WHATEVER WAS IN THE CART AND THINK THAT IT PURCHASED YOUR TARGET ITEM.**
-* **EVEN THOUGH THIS IS "TL;DR" YOU STILL NEED TO READ THE WHOLE THING!**
-
-The following flags are specific to the Amazon scripts. They the `[OPTIONS]` to be passed on the command-line to control
-the behavior of Amazon scanning and purchasing. These can be added at the command line or added to a batch file/shell
-script (see `_Amazon.bat` in the root folder of the project). **NOTE:** `--test` flag has been added to `_Amazon.bat`
-file by default. This should be deleted after you've verified that the bot works correctly for you. If you don't want
-your `_Amazon.bat`
-to be deleted when you update, you should rename it to something else.
-
-#### Amazon flags ####
-
-```shell
-python app.py amazon --help
-
-Usage: app.py amazon option
-
-Options:
-  --no-image          Do not load images
-  --headless          Runs Chrome in headless mode.
-  --test              Run the checkout flow but do not actually purchase the
-                      item[s]
-=======
 ### Running the program
 If you are on Windows, we suggest making a copy of `_Amazon.bat` and adding the options of your choice to the end of 
 line (see Options below). Run the program by double clicking on the _Amazon.bat file (or whatever you renamed it to). 
@@ -465,7 +257,6 @@
   --headless          Runs Chrome in headless mode.
   
   --test              Run the checkout flow but do not actually purchase the item[s]
->>>>>>> 8183c5aa
 
   --delay FLOAT       Time to wait between the end of one stock check and the beginning of the next stock check.
   
@@ -501,105 +292,14 @@
                       option, so bot may still fail during checkout
                       
   --help              Show this message and exit.
-<<<<<<< HEAD
-```
-
-#### Configuration
-
-Make a copy of `amazon_config.template_json` and rename to `amazon_config.json`. Edit it according to the ASINs you are
-interested in purchasing.  [*What's an
-ASIN?*](https://www.datafeedwatch.com/blog/amazon-asin-number-what-is-it-and-how-do-you-get-it#how-to-find-asin) You can find a list of ASINs for some common products people are looking for in the [cheat sheet](https://docs.google.com/document/d/14kZ0SNC97DFVRStnrdsJ8xbQO1m42v7svy93kUdtX48). If it's not in the cheat sheet, you have to look it up yourself.
-
-* `asin_groups` indicates the number of ASIN groups you want to use.
-* `asin_list_x` list of ASINs for products you want to purchase. You must locate these for the products you want, use the links above to get started.
-    * The first time an item from list "x" is in stock and under its associated reserve, it will purchase it. FairGame will continue to loop through the other lists until it purchases one item from each (unless the `--single-shot` option is enabled, in which case it stops after the first purchase).
-    * If the purchase is successful, the bot will not buy anything else from list "x".
-    * Use sequential numbers for x, starting from 1. x can be any integer from 1 to 18,446,744,073,709,551,616
-* `reserve_min_x` set a minimum limit to consider for purchasing an item. If a seller has a listing for a 700 dollar
-  item a 1 dollar, it's likely fake.
-* `reserve_max_x` is the most amount you want to spend for a single item (i.e., ASIN) in `asin_list_x`. Does not include
-  tax. If `--checkshipping` flag is active, this includes shipping listed on offer page.
-* `amazon_website` amazon domain you want to use. smile subdomain appears to work better, if available in your
-  country. [*What is Smile?*](https://org.amazon.com/)
-
-##### Examples
-=======
 
 ```
 * [What is Headless](https://www.google.com/search?q=what+is+headless+chrome)
 * [What is Page Load Strategy?](https://www.google.com/search?q=what+is+page+load+strategy) 
 
->>>>>>> 8183c5aa
 
 #### Examples
 
-<<<<<<< HEAD
-```json
-{
-  "asin_groups": 1,
-  "asin_list_1": [
-    "B07K7NLDGT"
-  ],
-  "reserve_min_1": 450,
-  "reserve_max_1": 500,
-  "amazon_website": "smile.amazon.com"
-}
-```
-
-One general product with multiple ASINS (e.g 16 GB USB drive 2 pack)
-
-```json
-{
-  "asin_groups": 1,
-  "asin_list_1": [
-    "B07JH53M4T",
-    "B085M1SQ9S",
-    "B00E9W1ULS"
-  ],
-  "reserve_min_1": 15,
-  "reserve_max_1": 20,
-  "amazon_website": "smile.amazon.com"
-}
-```
-
-Two general products with multiple ASINS and different price points (e.g. 16 GB USB drive 2 pack and a statue of The
-Thinker)
-
-```json
-{
-  "asin_groups": 2,
-  "asin_list_1": [
-    "B07JH53M4T",
-    "B085M1SQ9S",
-    "B00E9W1ULS"
-  ],
-  "reserve_min_1": 15,
-  "reserve_max_1": 20,
-  "asin_list_2": [
-    "B006HPI2A2",
-    "B00N54S1WW"
-  ],
-  "reserve_min_2": 50,
-  "reserve_max_2": 75,
-  "amazon_website": "smile.amazon.com"
-}
-```
-
-If you wanted to watch another product, you'd add a third list (e.g. `asin_list_3`) and associated min/max pricing and
-increase the `asin_groups` to 3. Add as many lists as are needed, keeping in mind that the main distinction between
-lists is the min/max price boundaries. Once any ASIN is purchased from an ASIN list, that list is remove from the hunt
-until FairGame is restarted.
-
-To verify that your JSON is well formatted, paste and validate it at https://jsonlint.com/
-
-#### Start Up
-
-Previously your username and password were entered into the config file, this is no longer the case. On first launch the
-bot will prompt you for your credentials. You will then be asked for a password to encrypt them. Once done, your
-encrypted credentials will be stored in
-`amazon_credentials.json`. If you ever forget your encryption password, just delete this file and the next launch of the
-bot will recreate it. An example of this will look like the following:
-=======
 Running FairGame with default functionality:
 ```shell
 pipenv run python app.py amazon
@@ -621,7 +321,6 @@
 to encrypt them. Once done, your encrypted credentials will be stored in `amazon_credentials.json`. 
 If you ever forget your encryption password, just delete this file and the next launch of the bot will recreate it.
 An example of this will look like the following:
->>>>>>> 8183c5aa
 
 ```shell
 python app.py amazon
@@ -647,60 +346,10 @@
 Reading credentials from: amazon_credentials.json
 Credential file password: <enter the previously created password>
 ```
-<<<<<<< HEAD
-
-Example usage:
-
-```commandline
-python app.py amazon --test
-...
-2020-12-23 13:07:38 INFO Initializing Apprise handler using: config/apprise.conf
-2020-12-23 13:07:38 INFO Found Discord configuration
-2020-12-23 13:07:38 INFO FairGame v0.5.4
-2020-12-23 13:07:38 INFO Reading credentials from: config/amazon_credentials.json
-2020-12-23 13:07:43 INFO ==================================================
-2020-12-23 13:07:43 INFO Starting Amazon ASIN Hunt for 2 Products with:
-2020-12-23 13:07:43 INFO --Delay of 3.0 seconds
-2020-12-23 13:07:43 INFO --Free Shipping items only
-2020-12-23 13:07:43 WARNING --Testing Mode.  NO Purchases will be made.
-2020-12-23 13:07:43 INFO --Looking for 1 ASINs between 5.00 and 30.00
-2020-12-23 13:07:43 INFO --Looking for 2 ASINs between 650.00 and 850.00
-2020-12-23 13:07:43 INFO ==================================================
-2020-12-23 13:07:43 INFO Waiting for home page.
-2020-12-23 13:07:44 INFO Already logged in
-2020-12-23 13:07:45 INFO Checking stock for items.
-2020-12-23 13:07:46 INFO Item in stock and in reserve range!
-2020-12-23 13:07:46 INFO clicking add to cart
-2020-12-23 13:07:47 INFO clicking checkout.
-2020-12-23 13:07:47 INFO Email
-2020-12-23 13:07:48 INFO Email not needed.
-2020-12-23 13:07:48 INFO Remember me checkbox
-2020-12-23 13:07:48 INFO Password
-2020-12-23 13:07:49 INFO enter in your two-step verification code in browser
-2020-12-23 13:08:05 INFO Logged in as alan.m.levy@gmail.com
-2020-12-23 13:08:06 INFO Found button , but this is a test
-2020-12-23 13:08:06 INFO will not try to complete order
-2020-12-23 13:08:06 INFO test time took 19.061731576919556 to check out
-=======
-
->>>>>>> 8183c5aa
+
 
 ## Other Installation Help
 
-<<<<<<< HEAD
-## ~~Best Buy~~
-
-Best Buy is currently deprecated because we don't yet have an effective way to determine item availability without
-scraping and processing the product pages individually. Future updates may see this functionality return, but the
-current code isn't reliable for high demand items and checkout automation has become increasingly hard due to anti-bot
-measures taken by Best Buy.
-
-Original code still exists, but provides very little utility. A 3rd party stock notification service would probably
-serve as a better solution at Best Buy.
-
-~~This is fairly basic right now. Just login to the best buy website in your default browser and then run the command as
-follows:~~
-=======
 ### Cheat Sheet
 #### Windows Installation Guide and ASIN lists
 Community user Easy_XII has created a great cheat sheet for getting started and has gathered many of the common ASINs 
@@ -723,7 +372,6 @@
 necessary for your environment. This isn't intended to be a definitive guide, but a starting point as validation that a
 platform can/does work. Please report back any suggestions to our [Discord](https://discord.gg/qDY2QBtAW6) feedback
 channel.
->>>>>>> 8183c5aa
 
 #### Installation MacOS 
 
@@ -781,13 +429,6 @@
 cp ./config/apprise.conf_template ./config/apprise.conf
 ```
 
-<<<<<<< HEAD
-~~Example:~~
-
-```
-python python app.py bestbuy - -sku 6429440
-```
-=======
 Make a pipshell environment:
 `pipenv shell`
 
@@ -838,7 +479,6 @@
 `/home/$USER/.local/share/virtualenvs/fairgame-<RANDOMCHARS>/lib/python3.8/site-packages/selenium/webdriver/common/service.py`
 
 Edit line 38 from
->>>>>>> 8183c5aa
 
 `self.path = executable`
 
@@ -860,11 +500,8 @@
 interaction is necessary. This is typically when all automated options have been exhausted. Lastly, a purchase
 notification sound will play if the bot if successful. These local sounds can be disabled via the command-line
 and [tested](#testing-notifications) along with other notification methods
-<<<<<<< HEAD
-=======
 #### Attribution
 Notification sound from https://notificationsounds.com.
->>>>>>> 8183c5aa
 
 ### Apprise
 
@@ -875,11 +512,7 @@
 `apprise.conf`. Then add apprise formatted urls for your desired notification services as simple text entries in the
 config file. Any recognized notification services will be reported on app start.
 
-<<<<<<< HEAD
-##### Apprise Example Config:
-=======
 #### Apprise Example Config:
->>>>>>> 8183c5aa
 
 ```
 # Hash Tags denote comment lines and blank lines are allowed
@@ -955,20 +588,6 @@
 ```
 
 This is intended for people who feel that they can modify their network situation such that the fastest route is used.
-<<<<<<< HEAD
-Explaining the Internet and how routing works is beyond the scope of this command, this tool, this projects, and the
-developers.
-
-## Troubleshooting
-
-+ Re-read this documentation.
-
-+ Verify your JSON.
-
-+ Consider joining the #tech-support channel in [Discord](https://discord.gg/5tw6UY7g44) for help from the community if
-  these common fixes don't help.
-
-=======
 Explaining the Internet and how routing works is beyond the scope of this command, this tool, this project, and the
 developers.
 
@@ -995,7 +614,6 @@
 + Consider joining the #tech-support channel in [Discord](https://discord.gg/5tw6UY7g44) for help from the community if
   these common fixes don't help.
 
->>>>>>> 8183c5aa
 + **Error: ```selenium.common.exceptions.WebDriverException: Message: unknown error: cannot find Chrome binary```**
   The issue is that chrome is not installed in the expected location.
   See [Selenium Wiki](https://github.com/SeleniumHQ/selenium/wiki/ChromeDriver#requirements) and the section
@@ -1007,16 +625,10 @@
   python chrome_options.binary_location = "C:\Users\%USERNAME%\AppData\Local\Google\Chrome\Application\chrome.exe"
   ```
 
-<<<<<<< HEAD
-+ **Error: ```selenium.common.exceptions.SessionNotCreatedException: Message: session not created: This version of ChromeDriver only supports Chrome version 87```**
-
-  You are not running the proper version of Chrome this requires. As of this update, the current version is Chrome 87.
-=======
 + **Error: ```selenium.common.exceptions.SessionNotCreatedException: Message: session not created: 
   This version of ChromeDriver only supports Chrome version 89```**
 
   You are not running the proper version of Chrome this requires. As of this update, the current version is Chrome 89.
->>>>>>> 8183c5aa
   Check your version by going to ```chrome://version/``` in your browser. We are going to be targeting the current stable
   build of chrome. If you are behind, please update, if you are on a beta or canary branch, you'll have to build your own
   version of chromedriver-py.
@@ -1024,38 +636,18 @@
 ## Frequently Asked Questions
 
 To keep up with questions, the Discord channel [#FAQ](https://discord.gg/GEsarYKMAw) is where you'll find the latest
-<<<<<<< HEAD
-answers. If you don't find it there, ask in #tech-support.
+answers. If you don't find it there, ask in #tech-support. 
 
 1. **Can I run multiple instances of the bot?**
-   While possible, running multiple instances are not a supported usage case. You are on your own to figure this one out.
+   While possible, running multiple instances is not supported.
 
 2. **Does Fairgame automatically bypass CAPTCHA's on the store sites?**
-   For Amazon, yes. The bot will try and auto-solve CAPTCHA's during the checkout process.
+   The bot will try and auto-solve CAPTCHA's during the checkout process.
 
 3. **Does `--headless` work?**
    Yes!  A community user identified the issue with the headless option while running on a Raspberry Pi. This allowed
    the developers to update the codebase to consistently work correctly on headless server environments. Give it a try
    and let us know if you have any issues.
-
-4. **Does Fairgame run on a Raspberry Pi?**
-   Yes, with caveats. Most people seem to have success with Raspberry Pi 4. The 2 GB model may need to run the headless
-   option due to the smaller memory footprint. Still awaiting community feedback on running on a Pi 3. CPU and memory
-   capacity seem to be the limiting factor for older Pi models.
-=======
-answers. If you don't find it there, ask in #tech-support. 
-
-1. **Can I run multiple instances of the bot?**
-   While possible, running multiple instances is not supported.
-
-2. **Does Fairgame automatically bypass CAPTCHA's on the store sites?**
-   The bot will try and auto-solve CAPTCHA's during the checkout process.
-
-3. **Does `--headless` work?**
-   Yes!  A community user identified the issue with the headless option while running on a Raspberry Pi. This allowed
-   the developers to update the codebase to consistently work correctly on headless server environments. Give it a try
-   and let us know if you have any issues.
->>>>>>> 8183c5aa
 
 4. **Does Fairgame run on a Raspberry Pi?**
    Yes, with caveats. Most people seem to have success with Raspberry Pi 4. The 2 GB model may need to run the headless
